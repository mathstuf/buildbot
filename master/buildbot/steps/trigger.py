# This file is part of Buildbot.  Buildbot is free software: you can
# redistribute it and/or modify it under the terms of the GNU General Public
# License as published by the Free Software Foundation, version 2.
#
# This program is distributed in the hope that it will be useful, but WITHOUT
# ANY WARRANTY; without even the implied warranty of MERCHANTABILITY or FITNESS
# FOR A PARTICULAR PURPOSE.  See the GNU General Public License for more
# details.
#
# You should have received a copy of the GNU General Public License along with
# this program; if not, write to the Free Software Foundation, Inc., 51
# Franklin Street, Fifth Floor, Boston, MA 02110-1301 USA.
#
# Copyright Buildbot Team Members

from buildbot.process.buildstep import LoggingBuildStep, SUCCESS, FAILURE, EXCEPTION
from buildbot.process.properties import Properties
from buildbot.schedulers.triggerable import Triggerable
from twisted.python import log
from twisted.internet import defer
from buildbot import config

class Trigger(LoggingBuildStep):
    name = "trigger"

    renderables = [ 'set_properties', 'schedulerNames', 'sourceStamp',
                    'updateSourceStamp', 'alwaysUseLatest' ]

    flunkOnFailure = True

    def __init__(self, schedulerNames=[], sourceStamp=None, updateSourceStamp=None, alwaysUseLatest=False,
                 waitForFinish=False, set_properties={}, copy_properties=[], **kwargs):
        if not schedulerNames:
            config.error(
                "You must specify a scheduler to trigger")
        if sourceStamp and (updateSourceStamp is not None):
            config.error(
                "You can't specify both sourceStamp and updateSourceStamp")
        if sourceStamp and alwaysUseLatest:
            config.error(
                "You can't specify both sourceStamp and alwaysUseLatest")
        if alwaysUseLatest and (updateSourceStamp is not None):
            config.error(
                "You can't specify both alwaysUseLatest and updateSourceStamp"
            )
        self.schedulerNames = schedulerNames
        self.sourceStamp = sourceStamp
        if updateSourceStamp is not None:
            self.updateSourceStamp = updateSourceStamp
        else:
            self.updateSourceStamp = not (alwaysUseLatest or sourceStamp)
        self.alwaysUseLatest = alwaysUseLatest
        self.waitForFinish = waitForFinish
        self.set_properties = set_properties
        self.copy_properties = copy_properties
        self.running = False
        self.ended = False
        LoggingBuildStep.__init__(self, **kwargs)
        self.addFactoryArguments(schedulerNames=schedulerNames,
                                 sourceStamp=sourceStamp,
                                 updateSourceStamp=updateSourceStamp,
                                 alwaysUseLatest=alwaysUseLatest,
                                 waitForFinish=waitForFinish,
                                 set_properties=set_properties,
                                 copy_properties=copy_properties)

    def interrupt(self, reason):
        if self.running and not self.ended:
            self.step_status.setText(["interrupted"])
            return self.end(EXCEPTION)

    def end(self, result):
        if not self.ended:
            self.ended = True
            return self.finished(result)

    def start(self):
        properties = self.build.getProperties()

        # make a new properties object from a dict rendered by the old 
        # properties object
        props_to_set = Properties()
        props_to_set.update(self.set_properties, "Trigger")
        for p in self.copy_properties:
            if p not in properties:
                continue
            props_to_set.setProperty(p, properties[p],
                        "%s (in triggering build)" % properties.getPropertySource(p))

        self.running = True

        # (is there an easier way to find the BuildMaster?)
        all_schedulers = self.build.builder.botmaster.parent.allSchedulers()
        all_schedulers = dict([(sch.name, sch) for sch in all_schedulers])
        unknown_schedulers = []
        triggered_schedulers = []

        # don't fire any schedulers if we discover an unknown one
        for scheduler in self.schedulerNames:
            scheduler = scheduler
            if all_schedulers.has_key(scheduler):
                sch = all_schedulers[scheduler]
                if isinstance(sch, Triggerable):
                    triggered_schedulers.append(scheduler)
                else:
                    unknown_schedulers.append(scheduler)
            else:
                unknown_schedulers.append(scheduler)

        if unknown_schedulers:
            self.step_status.setText(['no scheduler:'] + unknown_schedulers)
            return self.end(FAILURE)

        master = self.build.builder.botmaster.parent # seriously?!
        
<<<<<<< HEAD
        def add_sourcestamp_to_set(sourcestampsetid, sourceStamp):
            d = master.db.sourcestamps.addSourceStamp(
                    sourcestampsetid = sourcestampsetid,
                    **sourceStamp)
            d.addCallback(lambda _ : sourcestampsetid)
=======
        def add_sourcestamp_to_set(ss_setid, sourceStamp):
            d = master.db.sourcestamps.addSourceStamp(
                    sourcestampsetid = ss_setid,
                    **sourceStamp)
            d.addCallback(lambda _ : ss_setid)
>>>>>>> 15893581
            return d

        if self.sourceStamp:
            d = master.db.sourcestampsets.addSourceStampSet()
            d.addCallback(add_sourcestamp_to_set, self.sourceStamp)
        elif self.alwaysUseLatest:
            d = defer.succeed(None)
        else:
            ss = self.build.getSourceStamp()
            if self.updateSourceStamp:
                got = properties.getProperty('got_revision')
                if got:
                    ss = ss.getAbsoluteSourceStamp(got)
            d = ss.getSourceStampSetId(master)
        def start_builds(ss_setid):
            dl = []
            for scheduler in triggered_schedulers:
                sch = all_schedulers[scheduler]
                dl.append(sch.trigger(ss_setid, set_props=props_to_set))
            self.step_status.setText(['triggered'] + triggered_schedulers)

            if self.waitForFinish:
                return defer.DeferredList(dl, consumeErrors=1)
            else:
                # do something to handle errors
                for d in dl:
                    d.addErrback(log.err,
                        '(ignored) while invoking Triggerable schedulers:')
                self.end(SUCCESS)
                return None
        d.addCallback(start_builds)

        def cb(rclist):
            was_exception = was_failure = False
            brids = {}
            for was_cb, results in rclist:
                if isinstance(results, tuple):
                    results, some_brids = results
                    brids.update(some_brids)

                if not was_cb:
                    was_exception = True
                    log.err(results)
                    continue

                if results==FAILURE:
                    was_failure = True

            if was_exception:
                result = EXCEPTION
            elif was_failure:
                result = FAILURE
            else:
                result = SUCCESS

            if brids:
                def add_links(res):
                    # reverse the dictionary lookup for brid to builder name
                    brid_to_bn = dict((_brid,_bn) for _bn,_brid in brids.iteritems())

                    for was_cb, builddicts in res:
                        if was_cb:
                            for build in builddicts:
                                bn = brid_to_bn[build['brid']]
                                num = build['number']
                                
                                url = master.status.getURLForBuild(bn, num)
                                self.step_status.addURL("%s #%d" % (bn,num), url)
                                
                    return self.end(result)

                builddicts = [master.db.builds.getBuildsForRequest(br) for br in brids.values()]
                dl = defer.DeferredList(builddicts, consumeErrors=1)
                dl.addCallback(add_links)
                return dl

            return self.end(result)
        def eb(why):
            return self.end(FAILURE)

        if self.waitForFinish:
            d.addCallbacks(cb, eb)

        d.addErrback(log.err, '(ignored) while triggering builds:')<|MERGE_RESOLUTION|>--- conflicted
+++ resolved
@@ -113,19 +113,11 @@
 
         master = self.build.builder.botmaster.parent # seriously?!
         
-<<<<<<< HEAD
-        def add_sourcestamp_to_set(sourcestampsetid, sourceStamp):
-            d = master.db.sourcestamps.addSourceStamp(
-                    sourcestampsetid = sourcestampsetid,
-                    **sourceStamp)
-            d.addCallback(lambda _ : sourcestampsetid)
-=======
         def add_sourcestamp_to_set(ss_setid, sourceStamp):
             d = master.db.sourcestamps.addSourceStamp(
                     sourcestampsetid = ss_setid,
                     **sourceStamp)
             d.addCallback(lambda _ : ss_setid)
->>>>>>> 15893581
             return d
 
         if self.sourceStamp:
