--- conflicted
+++ resolved
@@ -57,336 +57,6 @@
             else:
                 return str(props.render(repository))
 
-<<<<<<< HEAD
-class Source(LoggingBuildStep):
-    """This is a base class to generate a source tree in the buildslave.
-    Each version control system has a specialized subclass, and is expected
-    to override __init__ and implement computeSourceRevision() and
-    startVC(). The class as a whole builds up the self.args dictionary, then
-    starts a RemoteCommand with those arguments.
-    """
-
-    renderables = [ 'workdir', 'description', 'descriptionDone' ]
-    description = None # set this to a list of short strings to override
-    descriptionDone = None # alternate description when the step is complete
-
-    # if the checkout fails, there's no point in doing anything else
-    haltOnFailure = True
-    flunkOnFailure = True
-    notReally = False
-
-    branch = None # the default branch, should be set in __init__
-
-    def __init__(self, workdir=None, mode='update', alwaysUseLatest=False,
-                 timeout=20*60, retry=None, env=None, logEnviron=True,
-                 description=None, descriptionDone=None, codebase='',
-                 **kwargs):
-        """
-        @type  workdir: string
-        @param workdir: local directory (relative to the Builder's root)
-                        where the tree should be placed
-
-        @type  mode: string
-        @param mode: the kind of VC operation that is desired:
-           - 'update': specifies that the checkout/update should be
-             performed directly into the workdir. Each build is performed
-             in the same directory, allowing for incremental builds. This
-             minimizes disk space, bandwidth, and CPU time. However, it
-             may encounter problems if the build process does not handle
-             dependencies properly (if you must sometimes do a 'clean
-             build' to make sure everything gets compiled), or if source
-             files are deleted but generated files can influence test
-             behavior (e.g. python's .pyc files), or when source
-             directories are deleted but generated files prevent CVS from
-             removing them. When used with a patched checkout, from a
-             previous buildbot try for instance, it will try to "revert"
-             the changes first and will do a clobber if it is unable to
-             get a clean checkout. The behavior is SCM-dependent.
-
-           - 'copy': specifies that the source-controlled workspace
-             should be maintained in a separate directory (called the
-             'copydir'), using checkout or update as necessary. For each
-             build, a new workdir is created with a copy of the source
-             tree (rm -rf workdir; cp -R -P -p copydir workdir). This
-             doubles the disk space required, but keeps the bandwidth low
-             (update instead of a full checkout). A full 'clean' build
-             is performed each time.  This avoids any generated-file
-             build problems, but is still occasionally vulnerable to
-             problems such as a CVS repository being manually rearranged
-             (causing CVS errors on update) which are not an issue with
-             a full checkout.
-
-           - 'clobber': specifies that the working directory should be
-             deleted each time, necessitating a full checkout for each
-             build. This insures a clean build off a complete checkout,
-             avoiding any of the problems described above, but is
-             bandwidth intensive, as the whole source tree must be
-             pulled down for each build.
-
-           - 'export': is like 'clobber', except that e.g. the 'cvs
-             export' command is used to create the working directory.
-             This command removes all VC metadata files (the
-             CVS/.svn/{arch} directories) from the tree, which is
-             sometimes useful for creating source tarballs (to avoid
-             including the metadata in the tar file). Not all VC systems
-             support export.
-
-        @type  alwaysUseLatest: boolean
-        @param alwaysUseLatest: whether to always update to the most
-        recent available sources for this build.
-
-        Normally the Source step asks its Build for a list of all
-        Changes that are supposed to go into the build, then computes a
-        'source stamp' (revision number or timestamp) that will cause
-        exactly that set of changes to be present in the checked out
-        tree. This is turned into, e.g., 'cvs update -D timestamp', or
-        'svn update -r revnum'. If alwaysUseLatest=True, bypass this
-        computation and always update to the latest available sources
-        for each build.
-
-        The source stamp helps avoid a race condition in which someone
-        commits a change after the master has decided to start a build
-        but before the slave finishes checking out the sources. At best
-        this results in a build which contains more changes than the
-        buildmaster thinks it has (possibly resulting in the wrong
-        person taking the blame for any problems that result), at worst
-        is can result in an incoherent set of sources (splitting a
-        non-atomic commit) which may not build at all.
-
-        @type  retry: tuple of ints (delay, repeats) (or None)
-        @param retry: if provided, VC update failures are re-attempted up
-                      to REPEATS times, with DELAY seconds between each
-                      attempt. Some users have slaves with poor connectivity
-                      to their VC repository, and they say that up to 80% of
-                      their build failures are due to transient network
-                      failures that could be handled by simply retrying a
-                      couple times.
-
-        @type logEnviron: boolean
-        @param logEnviron: If this option is true (the default), then the
-                           step's logfile will describe the environment
-                           variables on the slave. In situations where the
-                           environment is not relevant and is long, it may
-                           be easier to set logEnviron=False.
-
-        @type codebase: string
-        @param codebase: Specifies which changes in a build are processed by
-        the step. The default codebase value is ''. The codebase must correspond
-        to a codebase assigned by the codebaseGenerator. If no codebaseGenerator
-        is defined in the master then codebase doesn't need to be set, the
-        default value will then match all changes.
-        """
-
-        LoggingBuildStep.__init__(self, **kwargs)
-        self.addFactoryArguments(workdir=workdir,
-                                 mode=mode,
-                                 alwaysUseLatest=alwaysUseLatest,
-                                 timeout=timeout,
-                                 retry=retry,
-                                 logEnviron=logEnviron,
-                                 env=env,
-                                 description=description,
-                                 descriptionDone=descriptionDone,
-                                 codebase=codebase,
-                                 )
-
-        assert mode in ("update", "copy", "clobber", "export")
-        if retry:
-            delay, repeats = retry
-            assert isinstance(repeats, int)
-            assert repeats > 0
-        self.args = {'mode': mode,
-                     'timeout': timeout,
-                     'retry': retry,
-                     'patch': None, # set during .start
-                     }
-        # This will get added to args later, after properties are rendered
-        self.workdir = workdir
-
-        self.sourcestamp = None
-
-        self.codebase = codebase
-        
-        self.alwaysUseLatest = alwaysUseLatest
-
-        self.logEnviron = logEnviron
-        self.env = env
-
-        descriptions_for_mode = {
-            "clobber": "checkout",
-            "export": "exporting"}
-        descriptionDones_for_mode = {
-            "clobber": "checkout",
-            "export": "export"}
-        if description:
-            self.description = description
-        else:
-            self.description = [
-                descriptions_for_mode.get(mode, "updating")]
-        if isinstance(self.description, str):
-            self.description = [self.description]
-
-        if descriptionDone:
-            self.descriptionDone = descriptionDone
-        else:
-            self.descriptionDone = [
-                descriptionDones_for_mode.get(mode, "update")]
-        if isinstance(self.descriptionDone, str):
-            self.descriptionDone = [self.descriptionDone]
-
-    def setStepStatus(self, step_status):
-        LoggingBuildStep.setStepStatus(self, step_status)
-
-    def setDefaultWorkdir(self, workdir):
-        self.workdir = self.workdir or workdir
-
-    def describe(self, done=False):
-        if done:
-            return self.descriptionDone
-        return self.description
-
-    def computeSourceRevision(self, changes):
-        """Each subclass must implement this method to do something more
-        precise than -rHEAD every time. For version control systems that use
-        repository-wide change numbers (SVN, P4), this can simply take the
-        maximum such number from all the changes involved in this build. For
-        systems that do not (CVS), it needs to create a timestamp based upon
-        the latest Change, the Build's treeStableTimer, and an optional
-        self.checkoutDelay value."""
-        return None
-
-    def start(self):
-        if self.notReally:
-            log.msg("faking %s checkout/update" % self.name)
-            self.step_status.setText(["fake", self.name, "successful"])
-            self.addCompleteLog("log",
-                                "Faked %s checkout/update 'successful'\n" \
-                                % self.name)
-            return SKIPPED
-
-        # Allow workdir to be WithProperties
-        self.args['workdir'] = self.workdir
-
-        if not self.alwaysUseLatest:
-            # what source stamp would this step like to use?
-            s = self.build.getSourceStamp(self.codebase)
-            self.sourcestamp = s
-
-            if self.sourcestamp:
-                # if branch is None, then use the Step's "default" branch
-                branch = s.branch or self.branch
-                # if revision is None, use the latest sources (-rHEAD)
-                revision = s.revision
-                if not revision:
-                    revision = self.computeSourceRevision(s.changes)
-                    # the revision property is currently None, so set it to something
-                    # more interesting
-                    if revision is not None:
-                        self.setProperty('revision', str(revision), "Source")
-
-                # if patch is None, then do not patch the tree after checkout
-
-                # 'patch' is None or a tuple of (patchlevel, diff, root)
-                # root is optional.
-                patch = s.patch
-                if patch:
-                    self.addCompleteLog("patch", patch[1])
-            else:
-                log.msg("No sourcestamp found in build for codebase '%s'" % self.codebase)
-                self.step_status.setText("Codebase '%s' not in build" % self.codebase)
-                self.addCompleteLog("log",
-                                    "No sourcestamp found in build for codebase '%s'" \
-                                    % self.codebase)
-                self.finished(FAILURE)                                    
-                return FAILURE
-        else:
-            revision = None
-            branch = self.branch
-            patch = None
-
-        self.args['logEnviron'] = self.logEnviron
-        self.args['env'] = self.env
-        self.startVC(branch, revision, patch)
-
-    def commandComplete(self, cmd):
-        if cmd.updates.has_key("got_revision"):
-            got_revision = cmd.updates["got_revision"][-1]
-            if got_revision is not None:
-                self.setProperty("got_revision", str(got_revision), "Source")
-
-
-
-class BK(Source):
-    """I perform BitKeeper checkout/update operations."""
-
-    name = 'bk'
-
-    renderables = [ 'bkurl', 'baseURL' ]
-
-    def __init__(self, bkurl=None, baseURL=None,
-                 directory=None, extra_args=None, **kwargs):
-        """
-        @type  bkurl: string
-        @param bkurl: the URL which points to the BitKeeper server.
-
-        @type  baseURL: string
-        @param baseURL: if branches are enabled, this is the base URL to
-                        which a branch name will be appended. It should
-                        probably end in a slash. Use exactly one of
-                        C{bkurl} and C{baseURL}.
-        """
-
-        self.bkurl = _ComputeRepositoryURL(bkurl)
-        self.baseURL = _ComputeRepositoryURL(baseURL)
-        self.extra_args = extra_args
-
-        Source.__init__(self, **kwargs)
-        self.addFactoryArguments(bkurl=bkurl,
-                                 baseURL=baseURL,
-                                 directory=directory,
-                                 extra_args=extra_args,
-                                 )
-
-        if bkurl and baseURL:
-            raise ValueError("you must use exactly one of bkurl and baseURL")
-
-
-    def computeSourceRevision(self, changes):
-        return changes.revision
-
-
-    def startVC(self, branch, revision, patch):
-
-        warnings = []
-        slavever = self.slaveVersion("bk")
-        if not slavever:
-            m = "slave does not have the 'bk' command"
-            raise BuildSlaveTooOldError(m)
-
-        if self.bkurl:
-            assert not branch # we need baseURL= to use branches
-            self.args['bkurl'] = self.bkurl
-        else:
-            self.args['bkurl'] = self.baseURL + branch
-        self.args['revision'] = revision
-        self.args['patch'] = patch
-        self.args['branch'] = branch
-        if self.extra_args is not None:
-            self.args['extra_args'] = self.extra_args
-
-        revstuff = []
-        revstuff.append("[branch]")
-        if revision is not None:
-            revstuff.append("r%s" % revision)
-        if patch is not None:
-            revstuff.append("[patch]")
-        self.description.extend(revstuff)
-        self.descriptionDone.extend(revstuff)
-
-        cmd = RemoteCommand("bk", self.args)
-        self.startCommand(cmd, warnings)
-=======
->>>>>>> cc96b01e
 
 
 
