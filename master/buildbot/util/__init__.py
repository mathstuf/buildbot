--- conflicted
+++ resolved
@@ -236,7 +236,6 @@
     return wrap
 
 
-<<<<<<< HEAD
 def string2boolean(str):
     return {
         'on': True,
@@ -248,14 +247,14 @@
         'no': False,
         '0': False,
     }[str.lower()]
-=======
+
+
 def asyncSleep(delay):
     from twisted.internet import reactor, defer
     d = defer.Deferred()
     reactor.callLater(delay, d.callback, None)
     return d
 
->>>>>>> 9d835e39
 
 __all__ = [
     'naturalSort', 'now', 'formatInterval', 'ComparableMixin', 'json',
