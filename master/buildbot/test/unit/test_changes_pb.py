# This file is part of Buildbot.  Buildbot is free software: you can
# redistribute it and/or modify it under the terms of the GNU General Public
# License as published by the Free Software Foundation, version 2.
#
# This program is distributed in the hope that it will be useful, but WITHOUT
# ANY WARRANTY; without even the implied warranty of MERCHANTABILITY or FITNESS
# FOR A PARTICULAR PURPOSE.  See the GNU General Public License for more
# details.
#
# You should have received a copy of the GNU General Public License along with
# this program; if not, write to the Free Software Foundation, Inc., 51
# Franklin Street, Fifth Floor, Boston, MA 02110-1301 USA.
#
# Copyright Buildbot Team Members

import mock

from buildbot.changes import pb
<<<<<<< HEAD
from buildbot.test.fake import fakemaster
from buildbot.test.util import changesource
from buildbot.test.util import pbmanager
from twisted.internet import defer
from twisted.trial import unittest

=======
from buildbot import config
from buildbot.test.util import changesource, pbmanager
from buildbot.util import epoch2datetime
>>>>>>> df0065d0

class TestPBChangeSource(
    changesource.ChangeSourceMixin,
    pbmanager.PBManagerMixin,
        unittest.TestCase):

    DEFAULT_CONFIG = dict(port='9999',
                          user='alice',
                          passwd='sekrit',
                          name=changesource.ChangeSourceMixin.DEFAULT_NAME)

    EXP_DEFAULT_REGISTRATION = ('9999', 'alice', 'sekrit')

    def setUp(self):
        self.setUpPBChangeSource()
        d = self.setUpChangeSource()

        @d.addCallback
        def setup(_):
            self.master.pbmanager = self.pbmanager

        return d

    def test_registration_no_slaveport(self):
        return self._test_registration(None,
                                       user='alice', passwd='sekrit')

    def test_registration_global_slaveport(self):
        return self._test_registration(self.EXP_DEFAULT_REGISTRATION,
                                       **self.DEFAULT_CONFIG)

    def test_registration_custom_port(self):
        return self._test_registration(('8888', 'alice', 'sekrit'),
                                       user='alice', passwd='sekrit', port='8888')

    def test_registration_no_userpass(self):
        return self._test_registration(('9939', 'change', 'changepw'),
                                       slavePort='9939')

    def test_registration_no_userpass_no_global(self):
        return self._test_registration(None)

    def test_no_registration_if_master_already_claimed(self):
        # claim the CS on another master...
        self.setChangeSourceToMaster(self.OTHER_MASTER_ID)
        # and then use the same args as one of the above success cases,
        # but expect that it will NOT register
        return self._test_registration(None, **self.DEFAULT_CONFIG)

    def test_registration_later_if_master_can_do_it(self):
        # get the changesource running but not active due to the other master
        self.setChangeSourceToMaster(self.OTHER_MASTER_ID)
        self.attachChangeSource(pb.PBChangeSource(**self.DEFAULT_CONFIG))
        self.startChangeSource()
        self.assertNotRegistered()

        # other master goes away
        self.setChangeSourceToMaster(None)

        # not quite enough time to cause it to activate
        self.changesource.clock.advance(self.changesource.POLL_INTERVAL_SEC * 4 / 5)
        self.assertNotRegistered()

        # there we go!
        self.changesource.clock.advance(self.changesource.POLL_INTERVAL_SEC * 2 / 5)
        self.assertRegistered(*self.EXP_DEFAULT_REGISTRATION)

    @defer.inlineCallbacks
    def _test_registration(self, exp_registration, slavePort=None,
<<<<<<< HEAD
                           **constr_kwargs):
        config = mock.Mock()
        config.protocols = {'pb': {'port': slavePort}}
=======
                        **constr_kwargs):
        cfg = mock.Mock()
        cfg.protocols = {'pb': {'port': slavePort}}
>>>>>>> df0065d0
        self.attachChangeSource(pb.PBChangeSource(**constr_kwargs))

        self.startChangeSource()
        if not exp_registration:
            # if it's not registered, it should raise a ConfigError.
            try:
                yield self.changesource.reconfigService(cfg)
            except config.ConfigErrors:
                pass
            else:
                self.fail("Expected ConfigErrors")
        else:
            yield self.changesource.reconfigService(cfg)

        if exp_registration:
            self.assertRegistered(*exp_registration)

        yield self.stopChangeSource()

        if exp_registration:
            self.assertUnregistered(*exp_registration)
        self.assertEqual(self.changesource.registration, None)

    def test_perspective(self):
        self.attachChangeSource(pb.PBChangeSource('alice', 'sekrit', port='8888'))
        persp = self.changesource.getPerspective(mock.Mock(), 'alice')
        self.assertIsInstance(persp, pb.ChangePerspective)

    def test_describe(self):
        cs = pb.PBChangeSource()
        self.assertSubstring("PBChangeSource", cs.describe())

    def test_name(self):
        cs = pb.PBChangeSource(port=1234)
        self.assertEqual("PBChangeSource:1234", cs.name)

        cs = pb.PBChangeSource(port=1234, prefix="pre")
        self.assertEqual("PBChangeSource:pre:1234", cs.name)

        # explicit name:
        cs = pb.PBChangeSource(name="MyName")
        self.assertEqual("MyName", cs.name)

    def test_describe_prefix(self):
        cs = pb.PBChangeSource(prefix="xyz")
        self.assertSubstring("PBChangeSource", cs.describe())
        self.assertSubstring("xyz", cs.describe())

    def test_describe_int(self):
        cs = pb.PBChangeSource(port=9989)
        self.assertSubstring("PBChangeSource", cs.describe())

    @defer.inlineCallbacks
    def test_reconfigService_no_change(self):
        config = mock.Mock()
        self.attachChangeSource(pb.PBChangeSource(port='9876'))

        self.startChangeSource()
        yield self.changesource.reconfigService(config)

        self.assertRegistered('9876', 'change', 'changepw')

        yield self.stopChangeSource()

        self.assertUnregistered('9876', 'change', 'changepw')

    @defer.inlineCallbacks
    def test_reconfigService_default_changed(self):
        config = mock.Mock()
        config.protocols = {'pb': {'port': '9876'}}
        self.attachChangeSource(pb.PBChangeSource())

        self.startChangeSource()
        yield self.changesource.reconfigService(config)

        self.assertRegistered('9876', 'change', 'changepw')

        config.protocols = {'pb': {'port': '1234'}}

        yield self.changesource.reconfigService(config)

        self.assertUnregistered('9876', 'change', 'changepw')
        self.assertRegistered('1234', 'change', 'changepw')

        yield self.stopChangeSource()

        self.assertUnregistered('1234', 'change', 'changepw')

    @defer.inlineCallbacks
    def test_reconfigService_default_changed_but_inactive(self):
        """reconfig one that's not active on this master"""
        config = mock.Mock()
        config.protocols = {'pb': {'port': '9876'}}
        self.attachChangeSource(pb.PBChangeSource())
        self.setChangeSourceToMaster(self.OTHER_MASTER_ID)

        self.startChangeSource()
        yield self.changesource.reconfigService(config)

        self.assertNotRegistered()

        config.slavePortnum = '1234'

        yield self.changesource.reconfigService(config)

        self.assertNotRegistered()

        yield self.stopChangeSource()

        self.assertNotRegistered()
        self.assertNotUnregistered()


class TestChangePerspective(unittest.TestCase):

    def setUp(self):
        self.master = fakemaster.make_master(testcase=self,
                                             wantDb=True, wantData=True)

    def test_addChange_noprefix(self):
        cp = pb.ChangePerspective(self.master, None)
        d = cp.perspective_addChange(dict(who="bar", files=['a']))

        def check(_):
            self.assertEqual(self.master.data.updates.changesAdded, [{
                'author': u'bar',
                'branch': None,
                'category': None,
                'codebase': None,
                'comments': None,
                'files': [u'a'],
                'project': '',
                'properties': {},
                'repository': '',
                'revision': None,
                'revlink': '',
                'src': None,
                'when_timestamp': None,
            }])
        d.addCallback(check)
        return d

    def test_addChange_codebase(self):
        cp = pb.ChangePerspective(self.master, None)
        d = cp.perspective_addChange(dict(who="bar", files=[], codebase='cb'))

        def check(_):
            self.assertEqual(self.master.data.updates.changesAdded, [{
                'author': u'bar',
                'branch': None,
                'category': None,
                'codebase': u'cb',
                'comments': None,
                'files': [],
                'project': '',
                'properties': {},
                'repository': '',
                'revision': None,
                'revlink': '',
                'src': None,
                'when_timestamp': None,
            }])
        d.addCallback(check)
        return d

    def test_addChange_prefix(self):
        cp = pb.ChangePerspective(self.master, 'xx/')
        d = cp.perspective_addChange(
            dict(who="bar", files=['xx/a', 'yy/b']))

        def check(_):
            self.assertEqual(self.master.data.updates.changesAdded, [{
                'author': u'bar',
                'branch': None,
                'category': None,
                'codebase': None,
                'comments': None,
                'files': [u'a'],
                'project': '',
                'properties': {},
                'repository': '',
                'revision': None,
                'revlink': '',
                'src': None,
                'when_timestamp': None,
            }])
        d.addCallback(check)
        return d

    def test_addChange_sanitize_None(self):
        cp = pb.ChangePerspective(self.master, None)
        d = cp.perspective_addChange(
            dict(project=None, revlink=None, repository=None)
        )

        def check(_):
            self.assertEqual(self.master.data.updates.changesAdded, [{
                'author': None,
                'branch': None,
                'category': None,
                'codebase': None,
                'comments': None,
                'files': [],
                'project': u'',
                'properties': {},
                'repository': u'',
                'revision': None,
                'revlink': u'',
                'src': None,
                'when_timestamp': None,
            }])
        d.addCallback(check)
        return d

    def test_addChange_when_None(self):
        cp = pb.ChangePerspective(self.master, None)
        d = cp.perspective_addChange(
            dict(when=None)
        )

        def check(_):
            self.assertEqual(self.master.data.updates.changesAdded, [{
                'author': None,
                'branch': None,
                'category': None,
                'codebase': None,
                'comments': None,
                'files': [],
                'project': '',
                'properties': {},
                'repository': '',
                'revision': None,
                'revlink': '',
                'src': None,
                'when_timestamp': None,
            }])
        d.addCallback(check)
        return d

    def test_addChange_files_tuple(self):
        cp = pb.ChangePerspective(self.master, None)
        d = cp.perspective_addChange(
            dict(files=('a', 'b'))
        )

        def check(_):
            self.assertEqual(self.master.data.updates.changesAdded, [{
                'author': None,
                'branch': None,
                'category': None,
                'codebase': None,
                'comments': None,
                'files': [u'a', u'b'],
                'project': '',
                'properties': {},
                'repository': '',
                'revision': None,
                'revlink': '',
                'src': None,
                'when_timestamp': None,
            }])
        d.addCallback(check)
        return d

    def test_addChange_unicode(self):
        cp = pb.ChangePerspective(self.master, None)
        d = cp.perspective_addChange(dict(author=u"\N{SNOWMAN}",
                                          comments=u"\N{SNOWMAN}",
                                          files=[u'\N{VERY MUCH GREATER-THAN}']))

        def check(_):
            self.assertEqual(self.master.data.updates.changesAdded, [{
                'author': u'\u2603',
                'branch': None,
                'category': None,
                'codebase': None,
                'comments': u'\u2603',
                'files': [u'\u22d9'],
                'project': '',
                'properties': {},
                'repository': '',
                'revision': None,
                'revlink': '',
                'src': None,
                'when_timestamp': None,
            }])
        d.addCallback(check)
        return d

    def test_addChange_unicode_as_bytestring(self):
        cp = pb.ChangePerspective(self.master, None)
        d = cp.perspective_addChange(dict(author=u"\N{SNOWMAN}".encode('utf8'),
                                          comments=u"\N{SNOWMAN}".encode('utf8'),
                                          files=[u'\N{VERY MUCH GREATER-THAN}'.encode('utf8')]))

        def check(_):
            self.assertEqual(self.master.data.updates.changesAdded, [{
                'author': u'\u2603',
                'branch': None,
                'category': None,
                'codebase': None,
                'comments': u'\u2603',
                'files': [u'\u22d9'],
                'project': '',
                'properties': {},
                'repository': '',
                'revision': None,
                'revlink': '',
                'src': None,
                'when_timestamp': None,
            }])
        d.addCallback(check)
        return d

    def test_addChange_non_utf8_bytestring(self):
        cp = pb.ChangePerspective(self.master, None)
        bogus_utf8 = '\xff\xff\xff\xff'
        replacement = bogus_utf8.decode('utf8', 'replace')
        d = cp.perspective_addChange(dict(author=bogus_utf8, files=['a']))

        def check(_):
            self.assertEqual(self.master.data.updates.changesAdded, [{
                'author': replacement,
                'branch': None,
                'category': None,
                'codebase': None,
                'comments': None,
                'files': [u'a'],
                'project': '',
                'properties': {},
                'repository': '',
                'revision': None,
                'revlink': '',
                'src': None,
                'when_timestamp': None,
            }])
        d.addCallback(check)
        return d

    def test_addChange_old_param_names(self):
        cp = pb.ChangePerspective(self.master, None)
        d = cp.perspective_addChange(dict(isdir=1, who='me', when=1234,
                                          files=[]))

        def check(_):
            self.assertEqual(self.master.data.updates.changesAdded, [{
                'author': u'me',
                'branch': None,
                'category': None,
                'codebase': None,
                'comments': None,
                'files': [],
                'project': '',
                'properties': {},
                'repository': '',
                'revision': None,
                'revlink': '',
                'src': None,
                'when_timestamp': 1234,
            }])
        d.addCallback(check)
        return d

    def test_createUserObject_git_src(self):
        cp = pb.ChangePerspective(self.master, None)
        d = cp.perspective_addChange(dict(who="c <h@c>", src='git'))

        def check_change(_):
            self.assertEqual(self.master.data.updates.changesAdded, [{
                'author': u'c <h@c>',
                'branch': None,
                'category': None,
                'codebase': None,
                'comments': None,
                'files': [],
                'project': '',
                'properties': {},
                'repository': '',
                'revision': None,
                'revlink': '',
                'src': u'git',
                'when_timestamp': None,
            }])
        d.addCallback(check_change)
        return d<|MERGE_RESOLUTION|>--- conflicted
+++ resolved
@@ -15,19 +15,14 @@
 
 import mock
 
+from buildbot import config
 from buildbot.changes import pb
-<<<<<<< HEAD
 from buildbot.test.fake import fakemaster
 from buildbot.test.util import changesource
 from buildbot.test.util import pbmanager
 from twisted.internet import defer
 from twisted.trial import unittest
 
-=======
-from buildbot import config
-from buildbot.test.util import changesource, pbmanager
-from buildbot.util import epoch2datetime
->>>>>>> df0065d0
 
 class TestPBChangeSource(
     changesource.ChangeSourceMixin,
@@ -52,7 +47,7 @@
         return d
 
     def test_registration_no_slaveport(self):
-        return self._test_registration(None,
+        return self._test_registration(None, exp_ConfigErrors=True,
                                        user='alice', passwd='sekrit')
 
     def test_registration_global_slaveport(self):
@@ -68,7 +63,7 @@
                                        slavePort='9939')
 
     def test_registration_no_userpass_no_global(self):
-        return self._test_registration(None)
+        return self._test_registration(None, exp_ConfigErrors=True)
 
     def test_no_registration_if_master_already_claimed(self):
         # claim the CS on another master...
@@ -96,20 +91,14 @@
         self.assertRegistered(*self.EXP_DEFAULT_REGISTRATION)
 
     @defer.inlineCallbacks
-    def _test_registration(self, exp_registration, slavePort=None,
-<<<<<<< HEAD
-                           **constr_kwargs):
-        config = mock.Mock()
-        config.protocols = {'pb': {'port': slavePort}}
-=======
-                        **constr_kwargs):
+    def _test_registration(self, exp_registration, exp_ConfigErrors=False,
+                           slavePort=None, **constr_kwargs):
         cfg = mock.Mock()
         cfg.protocols = {'pb': {'port': slavePort}}
->>>>>>> df0065d0
         self.attachChangeSource(pb.PBChangeSource(**constr_kwargs))
 
         self.startChangeSource()
-        if not exp_registration:
+        if exp_ConfigErrors:
             # if it's not registered, it should raise a ConfigError.
             try:
                 yield self.changesource.reconfigService(cfg)
