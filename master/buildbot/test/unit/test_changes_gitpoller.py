# This file is part of Buildbot.  Buildbot is free software: you can
# redistribute it and/or modify it under the terms of the GNU General Public
# License as published by the Free Software Foundation, version 2.
#
# This program is distributed in the hope that it will be useful, but WITHOUT
# ANY WARRANTY; without even the implied warranty of MERCHANTABILITY or FITNESS
# FOR A PARTICULAR PURPOSE.  See the GNU General Public License for more
# details.
#
# You should have received a copy of the GNU General Public License along with
# this program; if not, write to the Free Software Foundation, Inc., 51
# Franklin Street, Fifth Floor, Boston, MA 02110-1301 USA.
#
# Copyright Buildbot Team Members

import mock
import os
import re

from buildbot.changes import base
from buildbot.changes import gitpoller
from buildbot.test.util import changesource
from buildbot.test.util import config
from buildbot.test.util import gpo
from twisted.internet import defer
from twisted.trial import unittest

# Test that environment variables get propagated to subprocesses (See #2116)
os.environ['TEST_THAT_ENVIRONMENT_GETS_PASSED_TO_SUBPROCESSES'] = 'TRUE'


class GitOutputParsing(gpo.GetProcessOutputMixin, unittest.TestCase):

    """Test GitPoller methods for parsing git output"""

    def setUp(self):
        self.poller = gitpoller.GitPoller('git@example.com:foo/baz.git')
        self.setUpGetProcessOutput()

    dummyRevStr = '12345abcde'

    def _perform_git_output_test(self, methodToTest, args,
                                 desiredGoodOutput, desiredGoodResult,
                                 emptyRaisesException=True):

        # make this call to self.patch here so that we raise a SkipTest if it
        # is not supported
        self.expectCommands(
            gpo.Expect('git', *args)
            .path('gitpoller-work'),
        )

        d = defer.succeed(None)

        def call_empty(_):
            # we should get an Exception with empty output from git
            return methodToTest(self.dummyRevStr)
        d.addCallback(call_empty)

        def cb_empty(_):
            if emptyRaisesException:
                self.fail("getProcessOutput should have failed on empty output")

        def eb_empty(f):
            if not emptyRaisesException:
                self.fail("getProcessOutput should NOT have failed on empty output")
        d.addCallbacks(cb_empty, eb_empty)
        d.addCallback(lambda _: self.assertAllCommandsRan())

        # and the method shouldn't supress any exceptions
        self.expectCommands(
            gpo.Expect('git', *args)
            .path('gitpoller-work')
            .exit(1),
        )

        def call_exception(_):
            return methodToTest(self.dummyRevStr)
        d.addCallback(call_exception)

        def cb_exception(_):
            self.fail("getProcessOutput should have failed on stderr output")

        def eb_exception(f):
            pass
        d.addCallbacks(cb_exception, eb_exception)
        d.addCallback(lambda _: self.assertAllCommandsRan())

        # finally we should get what's expected from good output
        self.expectCommands(
            gpo.Expect('git', *args)
            .path('gitpoller-work')
            .stdout(desiredGoodOutput)
        )

        def call_desired(_):
            return methodToTest(self.dummyRevStr)
        d.addCallback(call_desired)

        def cb_desired(r):
            self.assertEquals(r, desiredGoodResult)
            # check types
            if isinstance(r, basestring):
                self.assertIsInstance(r, unicode)
            elif isinstance(r, list):
                [self.assertIsInstance(e, unicode) for e in r]
        d.addCallback(cb_desired)
        d.addCallback(lambda _: self.assertAllCommandsRan())
        return d

    def test_get_commit_author(self):
        authorStr = u'Sammy Jankis <email@example.com>'
        return self._perform_git_output_test(self.poller._get_commit_author,
                                             ['log', '--no-walk', '--format=%aN <%aE>', self.dummyRevStr, '--'],
                                             authorStr, authorStr)

    def _test_get_commit_comments(self, commentStr):
        return self._perform_git_output_test(self.poller._get_commit_comments,
                                             ['log', '--no-walk', '--format=%s%n%b', self.dummyRevStr, '--'],
                                             commentStr, commentStr, emptyRaisesException=False)

    def test_get_commit_comments(self):
        comments = [u'this is a commit message\n\nthat is multiline',
                    u'single line message', u'']
        return defer.DeferredList([self._test_get_commit_comments(commentStr) for commentStr in comments])

    def test_get_commit_files(self):
        filesStr = '\n\nfile1\nfile2\n"\146ile_octal"\nfile space'
        filesRes = ['file1', 'file2', 'file_octal', 'file space']
        return self._perform_git_output_test(self.poller._get_commit_files,
                                             ['log', '--name-only', '--no-walk', '--format=%n', self.dummyRevStr, '--'],
                                             filesStr, filesRes, emptyRaisesException=False)

    def test_get_commit_files_with_space_in_changed_files(self):
        filesStr = 'normal_directory/file1\ndirectory with space/file2'
        return self._perform_git_output_test(
            self.poller._get_commit_files,
            ['log', '--name-only', '--no-walk', '--format=%n', self.dummyRevStr, '--'],
            filesStr,
            filter(lambda x: x.strip(), filesStr.splitlines(), ),
            emptyRaisesException=False,
        )

    def test_get_commit_timestamp(self):
        stampStr = '1273258009'
        return self._perform_git_output_test(self.poller._get_commit_timestamp,
                                             ['log', '--no-walk', '--format=%ct', self.dummyRevStr, '--'],
                                             stampStr, float(stampStr))

    # _get_changes is tested in TestGitPoller, below


class TestGitPoller(gpo.GetProcessOutputMixin,
                    changesource.ChangeSourceMixin,
                    unittest.TestCase):

    REPOURL = 'git@example.com:foo/baz.git'
    REPOURL_QUOTED = 'git%40example.com%3Afoo%2Fbaz.git'

    def setUp(self):
        self.setUpGetProcessOutput()
        d = self.setUpChangeSource()

        def create_poller(_):
            self.poller = gitpoller.GitPoller(self.REPOURL)
            self.poller.master = self.master
        d.addCallback(create_poller)
        return d

    def tearDown(self):
        return self.tearDownChangeSource()

    def test_describe(self):
        self.assertSubstring("GitPoller", self.poller.describe())

    def test_name(self):
        self.assertEqual(self.REPOURL, self.poller.name)

        # and one with explicit name...
        other = gitpoller.GitPoller(self.REPOURL, name="MyName")
        self.assertEqual("MyName", other.name)

    def test_poll_initial(self):
        self.expectCommands(
            gpo.Expect('git', 'init', '--bare', 'gitpoller-work'),
            gpo.Expect('git', 'fetch', self.REPOURL,
                       '+master:refs/buildbot/%s/master' % self.REPOURL_QUOTED)
            .path('gitpoller-work'),
            gpo.Expect('git', 'rev-parse',
                       'refs/buildbot/%s/master' % self.REPOURL_QUOTED)
            .path('gitpoller-work')
            .stdout('bf0b01df6d00ae8d1ffa0b2e2acbe642a6cd35d5\n'),
        )

        d = self.poller.poll()

        @d.addCallback
        def cb(_):
            self.assertAllCommandsRan()
            self.assertEqual(self.poller.lastRev, {
                'master': 'bf0b01df6d00ae8d1ffa0b2e2acbe642a6cd35d5'
            })
            self.master.db.state.assertStateByClass(
                name=self.REPOURL, class_name='GitPoller',
                lastRev={
                    'master': 'bf0b01df6d00ae8d1ffa0b2e2acbe642a6cd35d5'
                })
        return d

    def test_poll_failInit(self):
        self.expectCommands(
            gpo.Expect('git', 'init', '--bare', 'gitpoller-work')
            .exit(1),
        )

        d = self.assertFailure(self.poller.poll(), EnvironmentError)

        d.addCallback(lambda _: self.assertAllCommandsRan)
        return d

    def test_poll_failFetch(self):
        self.expectCommands(
            gpo.Expect('git', 'init', '--bare', 'gitpoller-work'),
            gpo.Expect('git', 'fetch', self.REPOURL,
                       '+master:refs/buildbot/%s/master' % self.REPOURL_QUOTED)
            .path('gitpoller-work')
            .exit(1),
        )

        d = self.assertFailure(self.poller.poll(), EnvironmentError)
        d.addCallback(lambda _: self.assertAllCommandsRan)
        return d

    def test_poll_failRevParse(self):
        self.expectCommands(
            gpo.Expect('git', 'init', '--bare', 'gitpoller-work'),
            gpo.Expect('git', 'fetch', self.REPOURL,
                       '+master:refs/buildbot/%s/master' % self.REPOURL_QUOTED)
            .path('gitpoller-work'),
            gpo.Expect('git', 'rev-parse',
                       'refs/buildbot/%s/master' % self.REPOURL_QUOTED)
            .path('gitpoller-work')
            .exit(1),
        )

        d = self.poller.poll()

        @d.addCallback
        def cb(_):
            self.assertAllCommandsRan()
            self.assertEqual(len(self.flushLoggedErrors()), 1)
            self.assertEqual(self.poller.lastRev, {})

    def test_poll_failLog(self):
        self.expectCommands(
            gpo.Expect('git', 'init', '--bare', 'gitpoller-work'),
            gpo.Expect('git', 'fetch', self.REPOURL,
                       '+master:refs/buildbot/%s/master' % self.REPOURL_QUOTED)
            .path('gitpoller-work'),
            gpo.Expect('git', 'rev-parse',
                       'refs/buildbot/%s/master' % self.REPOURL_QUOTED)
            .path('gitpoller-work')
            .stdout('4423cdbcbb89c14e50dd5f4152415afd686c5241\n'),
            gpo.Expect('git', 'log',
                       '--format=%H',
                       'fa3ae8ed68e664d4db24798611b352e3c6509930..4423cdbcbb89c14e50dd5f4152415afd686c5241',
                       '--')
            .path('gitpoller-work')
            .exit(1),
        )

        # do the poll
        self.poller.lastRev = {
            'master': 'fa3ae8ed68e664d4db24798611b352e3c6509930'
        }
        d = self.poller.poll()

        @d.addCallback
        def cb(_):
            self.assertAllCommandsRan()
            self.assertEqual(len(self.flushLoggedErrors()), 1)
            self.assertEqual(self.poller.lastRev, {
                'master': '4423cdbcbb89c14e50dd5f4152415afd686c5241'
            })

    def test_poll_nothingNew(self):
        # Test that environment variables get propagated to subprocesses
        # (See #2116)
        self.patch(os, 'environ', {'ENVVAR': 'TRUE'})
        self.addGetProcessOutputExpectEnv({'ENVVAR': 'TRUE'})

        self.expectCommands(
            gpo.Expect('git', 'init', '--bare', 'gitpoller-work'),
            gpo.Expect('git', 'fetch', self.REPOURL,
                       '+master:refs/buildbot/%s/master' % self.REPOURL_QUOTED)
            .path('gitpoller-work')
            .stdout('no interesting output'),
            gpo.Expect('git', 'rev-parse',
                       'refs/buildbot/%s/master' % self.REPOURL_QUOTED)
            .path('gitpoller-work')
            .stdout('4423cdbcbb89c14e50dd5f4152415afd686c5241\n'),
            gpo.Expect('git', 'log',
                       '--format=%H',
                       '4423cdbcbb89c14e50dd5f4152415afd686c5241..4423cdbcbb89c14e50dd5f4152415afd686c5241',
                       '--')
            .path('gitpoller-work')
            .stdout(''),
        )

        self.poller.lastRev = {
            'master': '4423cdbcbb89c14e50dd5f4152415afd686c5241'
        }
        d = self.poller.poll()

        @d.addCallback
        def cb(_):
            self.assertAllCommandsRan()
            self.master.db.state.assertStateByClass(
                name=self.REPOURL, class_name='GitPoller',
                lastRev={
                    'master': '4423cdbcbb89c14e50dd5f4152415afd686c5241'
                })
        return d

    def test_poll_multipleBranches_initial(self):
        self.expectCommands(
            gpo.Expect('git', 'init', '--bare', 'gitpoller-work'),
            gpo.Expect('git', 'fetch', self.REPOURL,
                       '+master:refs/buildbot/%s/master' % self.REPOURL_QUOTED,
                       '+release:refs/buildbot/%s/release' % self.REPOURL_QUOTED)
            .path('gitpoller-work'),
            gpo.Expect('git', 'rev-parse',
                       'refs/buildbot/%s/master' % self.REPOURL_QUOTED)
            .path('gitpoller-work')
            .stdout('4423cdbcbb89c14e50dd5f4152415afd686c5241\n'),
            gpo.Expect('git', 'rev-parse',
                       'refs/buildbot/%s/release' % self.REPOURL_QUOTED)
            .path('gitpoller-work')
            .stdout('9118f4ab71963d23d02d4bdc54876ac8bf05acf2'),
        )

        # do the poll
        self.poller.branches = ['master', 'release']
        d = self.poller.poll()

        @d.addCallback
        def cb(_):
            self.assertAllCommandsRan()
            self.assertEqual(self.poller.lastRev, {
                'master': '4423cdbcbb89c14e50dd5f4152415afd686c5241',
                'release': '9118f4ab71963d23d02d4bdc54876ac8bf05acf2'
            })

        return d

    def test_poll_multipleBranches(self):
        self.expectCommands(
            gpo.Expect('git', 'init', '--bare', 'gitpoller-work'),
            gpo.Expect('git', 'fetch', self.REPOURL,
                       '+master:refs/buildbot/%s/master' % self.REPOURL_QUOTED,
                       '+release:refs/buildbot/%s/release' % self.REPOURL_QUOTED)
            .path('gitpoller-work'),
            gpo.Expect('git', 'rev-parse',
                       'refs/buildbot/%s/master' % self.REPOURL_QUOTED)
            .path('gitpoller-work')
            .stdout('4423cdbcbb89c14e50dd5f4152415afd686c5241\n'),
            gpo.Expect('git', 'log',
                       '--format=%H',
                       'fa3ae8ed68e664d4db24798611b352e3c6509930..4423cdbcbb89c14e50dd5f4152415afd686c5241',
                       '--')
            .path('gitpoller-work')
            .stdout('\n'.join([
                '64a5dc2a4bd4f558b5dd193d47c83c7d7abc9a1a',
                '4423cdbcbb89c14e50dd5f4152415afd686c5241'])),
            gpo.Expect('git', 'rev-parse',
                       'refs/buildbot/%s/release' % self.REPOURL_QUOTED)
            .path('gitpoller-work')
            .stdout('9118f4ab71963d23d02d4bdc54876ac8bf05acf2'),
            gpo.Expect('git', 'log',
                       '--format=%H',
                       'bf0b01df6d00ae8d1ffa0b2e2acbe642a6cd35d5..9118f4ab71963d23d02d4bdc54876ac8bf05acf2',
                       '--')
            .path('gitpoller-work')
            .stdout('\n'.join([
                '9118f4ab71963d23d02d4bdc54876ac8bf05acf2'
            ])),
        )

        # and patch out the _get_commit_foo methods which were already tested
        # above
        def timestamp(rev):
            return defer.succeed(1273258009)
        self.patch(self.poller, '_get_commit_timestamp', timestamp)

        def author(rev):
            return defer.succeed(u'by:' + rev[:8])
        self.patch(self.poller, '_get_commit_author', author)

        def files(rev):
            return defer.succeed([u'/etc/' + rev[:3]])
        self.patch(self.poller, '_get_commit_files', files)

        def comments(rev):
            return defer.succeed(u'hello!')
        self.patch(self.poller, '_get_commit_comments', comments)

        # do the poll
        self.poller.branches = ['master', 'release']
        self.poller.lastRev = {
            'master': 'fa3ae8ed68e664d4db24798611b352e3c6509930',
            'release': 'bf0b01df6d00ae8d1ffa0b2e2acbe642a6cd35d5'
        }
        d = self.poller.poll()

        @d.addCallback
        def cb(_):
            self.assertAllCommandsRan()
            self.assertEqual(self.poller.lastRev, {
                'master': '4423cdbcbb89c14e50dd5f4152415afd686c5241',
                'release': '9118f4ab71963d23d02d4bdc54876ac8bf05acf2'
            })

            self.assertEqual(self.master.data.updates.changesAdded, [{
                'author': u'by:4423cdbc',
                'branch': u'master',
                'category': None,
                'codebase': None,
                'comments': u'hello!',
                'files': [u'/etc/442'],
                'project': '',
                'properties': {},
                'repository': 'git@example.com:foo/baz.git',
                'revision': '4423cdbcbb89c14e50dd5f4152415afd686c5241',
                'revlink': '',
                'src': 'git',
                'when_timestamp': 1273258009,
            },
                {
                    'author': u'by:64a5dc2a',
                    'branch': u'master',
                    'category': None,
                    'codebase': None,
                    'comments': u'hello!',
                    'files': [u'/etc/64a'],
                    'project': '',
                    'properties': {},
                    'repository': 'git@example.com:foo/baz.git',
                    'revision': '64a5dc2a4bd4f558b5dd193d47c83c7d7abc9a1a',
                    'revlink': '',
                    'src': 'git',
                    'when_timestamp': 1273258009,
                },
                {
                    'author': u'by:9118f4ab',
                    'branch': u'release',
                    'category': None,
                    'codebase': None,
                    'comments': u'hello!',
                    'files': [u'/etc/911'],
                    'project': '',
                    'properties': {},
                    'repository': 'git@example.com:foo/baz.git',
                    'revision': '9118f4ab71963d23d02d4bdc54876ac8bf05acf2',
                    'revlink': '',
                    'src': 'git',
                    'when_timestamp': 1273258009,
                }
            ])

        return d

    def test_poll_allBranches_single(self):
        self.expectCommands(
            gpo.Expect('git', 'init', '--bare', 'gitpoller-work'),
            gpo.Expect('git', 'ls-remote', self.REPOURL)
            .stdout('4423cdbcbb89c14e50dd5f4152415afd686c5241\t'
                    'refs/heads/master\n'),
            gpo.Expect('git', 'fetch', self.REPOURL,
                       '+master:refs/buildbot/%s/master' % self.REPOURL_QUOTED)
            .path('gitpoller-work'),
            gpo.Expect('git', 'rev-parse',
                       'refs/buildbot/%s/master' % self.REPOURL_QUOTED)
            .path('gitpoller-work')
            .stdout('4423cdbcbb89c14e50dd5f4152415afd686c5241\n'),
            gpo.Expect(
                'git', 'log', '--format=%H',
                'fa3ae8ed68e664d4db24798611b352e3c6509930..'
                '4423cdbcbb89c14e50dd5f4152415afd686c5241',
                '--')
            .path('gitpoller-work')
            .stdout('\n'.join([
                '64a5dc2a4bd4f558b5dd193d47c83c7d7abc9a1a',
                '4423cdbcbb89c14e50dd5f4152415afd686c5241'])),
        )

        # and patch out the _get_commit_foo methods which were already tested
        # above
        def timestamp(rev):
            return defer.succeed(1273258009)
        self.patch(self.poller, '_get_commit_timestamp', timestamp)

        def author(rev):
            return defer.succeed(u'by:' + rev[:8])
        self.patch(self.poller, '_get_commit_author', author)

        def files(rev):
            return defer.succeed([u'/etc/' + rev[:3]])
        self.patch(self.poller, '_get_commit_files', files)

        def comments(rev):
            return defer.succeed(u'hello!')
        self.patch(self.poller, '_get_commit_comments', comments)

        # do the poll
        self.poller.branches = True
        self.poller.lastRev = {
            'refs/heads/master': 'fa3ae8ed68e664d4db24798611b352e3c6509930',
        }
        d = self.poller.poll()

        @d.addCallback
        def cb(_):
            self.assertAllCommandsRan()
            self.assertEqual(self.poller.lastRev, {
                'refs/heads/master':
                '4423cdbcbb89c14e50dd5f4152415afd686c5241',
            })

            added = self.master.data.updates.changesAdded
            self.assertEqual(len(added), 2)

<<<<<<< HEAD
            self.assertEqual(added[0]['author'], 'by:4423cdbc')
            self.assertEqual(added[0]['when_timestamp'], 1273258009)
            self.assertEqual(added[0]['comments'], 'hello!')
            self.assertEqual(added[0]['branch'], 'refs/heads/master')
            self.assertEqual(added[0]['files'], [u'/etc/442'])
            self.assertEqual(added[0]['src'], 'git')
=======
            self.assertEqual(self.changes_added[0]['author'], 'by:4423cdbc')
            self.assertEqual(self.changes_added[0]['when_timestamp'],
                             epoch2datetime(1273258009))
            self.assertEqual(self.changes_added[0]['comments'], 'hello!')
            self.assertEqual(self.changes_added[0]['branch'], 'master')
            self.assertEqual(self.changes_added[0]['files'], ['/etc/442'])
            self.assertEqual(self.changes_added[0]['src'], 'git')
>>>>>>> 894bb85c

            self.assertEqual(added[1]['author'], 'by:64a5dc2a')
            self.assertEqual(added[1]['when_timestamp'], 1273258009)
            self.assertEqual(added[1]['comments'], 'hello!')
            self.assertEqual(added[1]['files'], [u'/etc/64a'])
            self.assertEqual(added[1]['src'], 'git')

        return d

    def test_poll_noChanges(self):
        # Test that environment variables get propagated to subprocesses
        # (See #2116)
        self.patch(os, 'environ', {'ENVVAR': 'TRUE'})
        self.addGetProcessOutputExpectEnv({'ENVVAR': 'TRUE'})

        self.expectCommands(
            gpo.Expect('git', 'init', '--bare', 'gitpoller-work'),
            gpo.Expect('git', 'fetch', self.REPOURL,
                       '+master:refs/buildbot/%s/master' % self.REPOURL_QUOTED)
            .path('gitpoller-work')
            .stdout('no interesting output'),
            gpo.Expect('git', 'rev-parse',
                       'refs/buildbot/%s/master' % self.REPOURL_QUOTED)
            .path('gitpoller-work')
            .stdout('4423cdbcbb89c14e50dd5f4152415afd686c5241\n'),
            gpo.Expect('git', 'log',
                       '--format=%H',
                       '4423cdbcbb89c14e50dd5f4152415afd686c5241..4423cdbcbb89c14e50dd5f4152415afd686c5241',
                       '--')
            .path('gitpoller-work')
            .stdout(''),
        )

        self.poller.lastRev = {
            'master': '4423cdbcbb89c14e50dd5f4152415afd686c5241'
        }
        d = self.poller.poll()

        @d.addCallback
        def cb(_):
            self.assertAllCommandsRan()
            self.assertEqual(self.poller.lastRev, {
                'master': '4423cdbcbb89c14e50dd5f4152415afd686c5241'
            })
        return d

    def test_poll_allBranches_multiple(self):
        self.expectCommands(
            gpo.Expect('git', 'init', '--bare', 'gitpoller-work'),
            gpo.Expect('git', 'ls-remote', self.REPOURL)
            .stdout('\n'.join([
                '4423cdbcbb89c14e50dd5f4152415afd686c5241\trefs/heads/master',
                '9118f4ab71963d23d02d4bdc54876ac8bf05acf2\trefs/heads/release',
            ])),
            gpo.Expect(
                'git', 'fetch', self.REPOURL,
                '+master:refs/buildbot/%s/master' % self.REPOURL_QUOTED,
                '+release:refs/buildbot/%s/release' % self.REPOURL_QUOTED)
            .path('gitpoller-work'),
            gpo.Expect('git', 'rev-parse',
                       'refs/buildbot/%s/master' % self.REPOURL_QUOTED)
            .path('gitpoller-work')
            .stdout('4423cdbcbb89c14e50dd5f4152415afd686c5241\n'),
            gpo.Expect(
                'git', 'log', '--format=%H',
                'fa3ae8ed68e664d4db24798611b352e3c6509930..'
                '4423cdbcbb89c14e50dd5f4152415afd686c5241',
                '--')
            .path('gitpoller-work')
            .stdout('\n'.join([
                '64a5dc2a4bd4f558b5dd193d47c83c7d7abc9a1a',
                '4423cdbcbb89c14e50dd5f4152415afd686c5241'])),
            gpo.Expect(
                'git', 'rev-parse', 'refs/buildbot/%s/release' %
                self.REPOURL_QUOTED)
            .path('gitpoller-work')
            .stdout('9118f4ab71963d23d02d4bdc54876ac8bf05acf2'),
            gpo.Expect(
                'git', 'log', '--format=%H',
                'bf0b01df6d00ae8d1ffa0b2e2acbe642a6cd35d5..'
                '9118f4ab71963d23d02d4bdc54876ac8bf05acf2',
                '--')
            .path('gitpoller-work')
            .stdout('\n'.join(['9118f4ab71963d23d02d4bdc54876ac8bf05acf2'])),
        )

        # and patch out the _get_commit_foo methods which were already tested
        # above
        def timestamp(rev):
            return defer.succeed(1273258009)
        self.patch(self.poller, '_get_commit_timestamp', timestamp)

        def author(rev):
            return defer.succeed(u'by:' + rev[:8])
        self.patch(self.poller, '_get_commit_author', author)

        def files(rev):
            return defer.succeed([u'/etc/' + rev[:3]])
        self.patch(self.poller, '_get_commit_files', files)

        def comments(rev):
            return defer.succeed(u'hello!')
        self.patch(self.poller, '_get_commit_comments', comments)

        # do the poll
        self.poller.branches = True
        self.poller.lastRev = {
            'refs/heads/master': 'fa3ae8ed68e664d4db24798611b352e3c6509930',
            'refs/heads/release': 'bf0b01df6d00ae8d1ffa0b2e2acbe642a6cd35d5'
        }
        d = self.poller.poll()

        @d.addCallback
        def cb(_):
            self.assertAllCommandsRan()
            self.assertEqual(self.poller.lastRev, {
                'refs/heads/master':
                '4423cdbcbb89c14e50dd5f4152415afd686c5241',
                'refs/heads/release':
                '9118f4ab71963d23d02d4bdc54876ac8bf05acf2'
            })

<<<<<<< HEAD
            added = self.master.data.updates.changesAdded
            self.assertEqual(len(added), 3)

            self.assertEqual(added[0]['author'], 'by:4423cdbc')
            self.assertEqual(added[0]['when_timestamp'], 1273258009)
            self.assertEqual(added[0]['comments'], 'hello!')
            self.assertEqual(added[0]['branch'], 'refs/heads/master')
            self.assertEqual(added[0]['files'], ['/etc/442'])
            self.assertEqual(added[0]['src'], 'git')

            self.assertEqual(added[1]['author'], 'by:64a5dc2a')
            self.assertEqual(added[1]['when_timestamp'], 1273258009)
            self.assertEqual(added[1]['comments'], 'hello!')
            self.assertEqual(added[1]['files'], ['/etc/64a'])
            self.assertEqual(added[1]['src'], 'git')

            self.assertEqual(added[2]['author'], 'by:9118f4ab')
            self.assertEqual(added[2]['when_timestamp'], 1273258009)
            self.assertEqual(added[2]['comments'], 'hello!')
            self.assertEqual(added[2]['files'], ['/etc/911'])
            self.assertEqual(added[2]['src'], 'git')
=======
            self.assertEqual(len(self.changes_added), 3)

            self.assertEqual(self.changes_added[0]['author'], 'by:4423cdbc')
            self.assertEqual(self.changes_added[0]['when_timestamp'],
                             epoch2datetime(1273258009))
            self.assertEqual(self.changes_added[0]['comments'], 'hello!')
            self.assertEqual(self.changes_added[0]['branch'], 'master')
            self.assertEqual(self.changes_added[0]['files'], ['/etc/442'])
            self.assertEqual(self.changes_added[0]['src'], 'git')

            self.assertEqual(self.changes_added[1]['author'], 'by:64a5dc2a')
            self.assertEqual(self.changes_added[1]['when_timestamp'],
                             epoch2datetime(1273258009))
            self.assertEqual(self.changes_added[1]['comments'], 'hello!')
            self.assertEqual(self.changes_added[1]['files'], ['/etc/64a'])
            self.assertEqual(self.changes_added[1]['src'], 'git')

            self.assertEqual(self.changes_added[2]['author'], 'by:9118f4ab')
            self.assertEqual(self.changes_added[2]['when_timestamp'],
                             epoch2datetime(1273258009))
            self.assertEqual(self.changes_added[2]['comments'], 'hello!')
            self.assertEqual(self.changes_added[2]['files'], ['/etc/911'])
            self.assertEqual(self.changes_added[2]['src'], 'git')
>>>>>>> 894bb85c

        return d

    def test_poll_callableFilteredBranches(self):
        self.expectCommands(
            gpo.Expect('git', 'init', '--bare', 'gitpoller-work'),
            gpo.Expect('git', 'ls-remote', self.REPOURL)
            .stdout('\n'.join([
                '4423cdbcbb89c14e50dd5f4152415afd686c5241\trefs/heads/master',
                '9118f4ab71963d23d02d4bdc54876ac8bf05acf2\trefs/heads/release',
            ])),
            gpo.Expect(
                'git', 'fetch', self.REPOURL,
                '+master:refs/buildbot/%s/master' % self.REPOURL_QUOTED)
            .path('gitpoller-work'),
            gpo.Expect('git', 'rev-parse',
                       'refs/buildbot/%s/master' % self.REPOURL_QUOTED)
            .path('gitpoller-work')
            .stdout('4423cdbcbb89c14e50dd5f4152415afd686c5241\n'),
            gpo.Expect(
                'git', 'log', '--format=%H',
                'fa3ae8ed68e664d4db24798611b352e3c6509930..'
                '4423cdbcbb89c14e50dd5f4152415afd686c5241',
                '--')
            .path('gitpoller-work')
            .stdout('\n'.join([
                '64a5dc2a4bd4f558b5dd193d47c83c7d7abc9a1a',
                '4423cdbcbb89c14e50dd5f4152415afd686c5241']))
        )

        # and patch out the _get_commit_foo methods which were already tested
        # above
        def timestamp(rev):
            return defer.succeed(1273258009)
        self.patch(self.poller, '_get_commit_timestamp', timestamp)

        def author(rev):
            return defer.succeed(u'by:' + rev[:8])
        self.patch(self.poller, '_get_commit_author', author)

        def files(rev):
            return defer.succeed([u'/etc/' + rev[:3]])
        self.patch(self.poller, '_get_commit_files', files)

        def comments(rev):
            return defer.succeed(u'hello!')
        self.patch(self.poller, '_get_commit_comments', comments)

        # do the poll
        class TestCallable:

            def __call__(self, branch):
                return branch == "refs/heads/master"

        self.poller.branches = TestCallable()
        self.poller.lastRev = {
            'refs/heads/master': 'fa3ae8ed68e664d4db24798611b352e3c6509930',
            'refs/heads/release': 'bf0b01df6d00ae8d1ffa0b2e2acbe642a6cd35d5'
        }
        d = self.poller.poll()

        @d.addCallback
        def cb(_):
            self.assertAllCommandsRan()

            # The release branch id should remain unchanged,
            # because it was ignorned.
            self.assertEqual(self.poller.lastRev, {
                'refs/heads/master':
                '4423cdbcbb89c14e50dd5f4152415afd686c5241',
                'refs/heads/release':
                'bf0b01df6d00ae8d1ffa0b2e2acbe642a6cd35d5'
            })

            added = self.master.data.updates.changesAdded
            self.assertEqual(len(added), 2)

<<<<<<< HEAD
            self.assertEqual(added[0]['author'], 'by:4423cdbc')
            self.assertEqual(added[0]['when_timestamp'], 1273258009)
            self.assertEqual(added[0]['comments'], 'hello!')
            self.assertEqual(added[0]['branch'], 'refs/heads/master')
            self.assertEqual(added[0]['files'], ['/etc/442'])
            self.assertEqual(added[0]['src'], 'git')
=======
            self.assertEqual(self.changes_added[0]['author'], 'by:4423cdbc')
            self.assertEqual(self.changes_added[0]['when_timestamp'],
                             epoch2datetime(1273258009))
            self.assertEqual(self.changes_added[0]['comments'], 'hello!')
            self.assertEqual(self.changes_added[0]['branch'], 'master')
            self.assertEqual(self.changes_added[0]['files'], ['/etc/442'])
            self.assertEqual(self.changes_added[0]['src'], 'git')
>>>>>>> 894bb85c

            self.assertEqual(added[1]['author'], 'by:64a5dc2a')
            self.assertEqual(added[1]['when_timestamp'], 1273258009)
            self.assertEqual(added[1]['comments'], 'hello!')
            self.assertEqual(added[1]['files'], ['/etc/64a'])
            self.assertEqual(added[1]['src'], 'git')

        return d

    def test_poll_branchFilter(self):
        self.expectCommands(
            gpo.Expect('git', 'init', '--bare', 'gitpoller-work'),
            gpo.Expect('git', 'ls-remote', self.REPOURL)
            .stdout('\n'.join([
                '4423cdbcbb89c14e50dd5f4152415afd686c5241\t'
                'refs/pull/410/merge',
                '9118f4ab71963d23d02d4bdc54876ac8bf05acf2\t'
                'refs/pull/410/head',
            ])),
            gpo.Expect(
                'git', 'fetch', self.REPOURL,
                '+refs/pull/410/head:refs/buildbot/%s/refs/pull/410/head' %
                self.REPOURL_QUOTED)
            .path('gitpoller-work'),
            gpo.Expect(
                'git', 'rev-parse',
                'refs/buildbot/%s/refs/pull/410/head' % self.REPOURL_QUOTED)
            .path('gitpoller-work')
            .stdout('9118f4ab71963d23d02d4bdc54876ac8bf05acf2'),
            gpo.Expect(
                'git', 'log', '--format=%H',
                'bf0b01df6d00ae8d1ffa0b2e2acbe642a6cd35d5..'
                '9118f4ab71963d23d02d4bdc54876ac8bf05acf2',
                '--')
            .path('gitpoller-work')
            .stdout('\n'.join(['9118f4ab71963d23d02d4bdc54876ac8bf05acf2'])),
        )

        # and patch out the _get_commit_foo methods which were already tested
        # above
        def timestamp(rev):
            return defer.succeed(1273258009)
        self.patch(self.poller, '_get_commit_timestamp', timestamp)

        def author(rev):
            return defer.succeed(u'by:' + rev[:8])
        self.patch(self.poller, '_get_commit_author', author)

        def files(rev):
            return defer.succeed([u'/etc/' + rev[:3]])
        self.patch(self.poller, '_get_commit_files', files)

        def comments(rev):
            return defer.succeed(u'hello!')
        self.patch(self.poller, '_get_commit_comments', comments)

        def pullFilter(branch):
            """
            Note that this isn't useful in practice, because it will only
            pick up *changes* to pull requests, not the original request.
            """
            return re.match('^refs/pull/[0-9]*/head$', branch)

        # do the poll
        self.poller.branches = pullFilter
        self.poller.lastRev = {
            'master': 'fa3ae8ed68e664d4db24798611b352e3c6509930',
            'refs/pull/410/head': 'bf0b01df6d00ae8d1ffa0b2e2acbe642a6cd35d5'
        }
        d = self.poller.poll()

        @d.addCallback
        def cb(_):
            self.assertAllCommandsRan()
            self.assertEqual(self.poller.lastRev, {
                'master': 'fa3ae8ed68e664d4db24798611b352e3c6509930',
                'refs/pull/410/head': '9118f4ab71963d23d02d4bdc54876ac8bf05acf2'
            })

            added = self.master.data.updates.changesAdded
            self.assertEqual(len(added), 1)

            self.assertEqual(added[0]['author'], 'by:9118f4ab')
            self.assertEqual(added[0]['when_timestamp'], 1273258009)
            self.assertEqual(added[0]['comments'], 'hello!')
            self.assertEqual(added[0]['files'], [u'/etc/911'])
            self.assertEqual(added[0]['src'], 'git')

        return d

    def test_poll_old(self):
        # Test that environment variables get propagated to subprocesses
        # (See #2116)
        self.patch(os, 'environ', {'ENVVAR': 'TRUE'})
        self.addGetProcessOutputExpectEnv({'ENVVAR': 'TRUE'})

        # patch out getProcessOutput and getProcessOutputAndValue for the
        # benefit of the _get_changes method
        self.expectCommands(
            gpo.Expect('git', 'init', '--bare', 'gitpoller-work'),
            gpo.Expect('git', 'fetch', self.REPOURL,
                       '+master:refs/buildbot/%s/master' % self.REPOURL_QUOTED)
            .path('gitpoller-work')
            .stdout('no interesting output'),
            gpo.Expect('git', 'rev-parse',
                       'refs/buildbot/%s/master' % self.REPOURL_QUOTED)
            .path('gitpoller-work')
            .stdout('4423cdbcbb89c14e50dd5f4152415afd686c5241\n'),
            gpo.Expect('git', 'log',
                       '--format=%H',
                       'fa3ae8ed68e664d4db24798611b352e3c6509930..4423cdbcbb89c14e50dd5f4152415afd686c5241',
                       '--')
            .path('gitpoller-work')
            .stdout('\n'.join([
                '64a5dc2a4bd4f558b5dd193d47c83c7d7abc9a1a',
                '4423cdbcbb89c14e50dd5f4152415afd686c5241'
            ])),
        )

        # and patch out the _get_commit_foo methods which were already tested
        # above
        def timestamp(rev):
            return defer.succeed(1273258009)
        self.patch(self.poller, '_get_commit_timestamp', timestamp)

        def author(rev):
            return defer.succeed(u'by:' + rev[:8])
        self.patch(self.poller, '_get_commit_author', author)

        def files(rev):
            return defer.succeed([u'/etc/' + rev[:3]])
        self.patch(self.poller, '_get_commit_files', files)

        def comments(rev):
            return defer.succeed(u'hello!')
        self.patch(self.poller, '_get_commit_comments', comments)

        # do the poll
        self.poller.lastRev = {
            'master': 'fa3ae8ed68e664d4db24798611b352e3c6509930'
        }
        d = self.poller.poll()

        # check the results
        @d.addCallback
        def check_changes(_):
            self.assertEqual(self.poller.lastRev, {
                'master': '4423cdbcbb89c14e50dd5f4152415afd686c5241'
            })
            self.assertEqual(self.master.data.updates.changesAdded, [{
                'author': 'by:4423cdbc',
                'branch': 'master',
                'category': None,
                'codebase': None,
                'comments': 'hello!',
                'files': ['/etc/442'],
                'project': '',
                'properties': {},
                'repository': 'git@example.com:foo/baz.git',
                'revision': '4423cdbcbb89c14e50dd5f4152415afd686c5241',
                'revlink': '',
                'src': 'git',
                'when_timestamp': 1273258009,
            },
                {
                    'author': 'by:64a5dc2a',
                    'branch': 'master',
                    'category': None,
                    'codebase': None,
                    'comments': 'hello!',
                    'files': ['/etc/64a'],
                    'project': '',
                    'properties': {},
                    'repository': 'git@example.com:foo/baz.git',
                    'revision': '64a5dc2a4bd4f558b5dd193d47c83c7d7abc9a1a',
                    'revlink': '',
                    'src': 'git',
                    'when_timestamp': 1273258009,
                }
            ])
            self.assertAllCommandsRan()

            self.master.db.state.assertStateByClass(
                name=self.REPOURL, class_name='GitPoller',
                lastRev={
                    'master': '4423cdbcbb89c14e50dd5f4152415afd686c5241'
                })

        return d

    # We mock out base.PollingChangeSource.startService, since it calls
    # reactor.callWhenRunning, which leaves a dirty reactor if a synchronous
    # deferred is returned from a test method.
    def test_startService(self):
        startService = mock.Mock()
        self.patch(base.PollingChangeSource, "startService", startService)
        d = self.poller.startService()

        def check(_):
            self.assertEqual(self.poller.workdir, os.path.join('basedir', 'gitpoller-work'))
            self.assertEqual(self.poller.lastRev, {})
            startService.assert_called_once_with(self.poller)
        d.addCallback(check)
        return d

    def test_startService_loadLastRev(self):
        startService = mock.Mock()
        self.patch(base.PollingChangeSource, "startService", startService)
        self.master.db.state.fakeState(
            name=self.REPOURL, class_name='GitPoller',
            lastRev={"master": "fa3ae8ed68e664d4db24798611b352e3c6509930"},
        )

        d = self.poller.startService()

        def check(_):
            self.assertEqual(self.poller.lastRev, {
                "master": "fa3ae8ed68e664d4db24798611b352e3c6509930"
            })
            startService.assert_called_once_with(self.poller)
        d.addCallback(check)
        return d


class TestGitPollerConstructor(unittest.TestCase, config.ConfigErrorsMixin):

    def test_deprecatedFetchRefspec(self):
        self.assertRaisesConfigError("fetch_refspec is no longer supported",
                                     lambda: gitpoller.GitPoller("/tmp/git.git",
                                                                 fetch_refspec='not-supported'))

    def test_oldPollInterval(self):
        poller = gitpoller.GitPoller("/tmp/git.git", pollinterval=10)
        self.assertEqual(poller.pollInterval, 10)

    def test_branches_default(self):
        poller = gitpoller.GitPoller("/tmp/git.git")
        self.assertEqual(poller.branches, ["master"])

    def test_branches_oldBranch(self):
        poller = gitpoller.GitPoller("/tmp/git.git", branch='magic')
        self.assertEqual(poller.branches, ["magic"])

    def test_branches(self):
        poller = gitpoller.GitPoller("/tmp/git.git",
                                     branches=['magic', 'marker'])
        self.assertEqual(poller.branches, ["magic", "marker"])

    def test_branches_True(self):
        poller = gitpoller.GitPoller("/tmp/git.git", branches=True)
        self.assertEqual(poller.branches, True)

    def test_branches_andBranch(self):
        self.assertRaisesConfigError("can't specify both branch and branches",
                                     lambda: gitpoller.GitPoller("/tmp/git.git",
                                                                 branch='bad', branches=['listy']))

    def test_gitbin_default(self):
        poller = gitpoller.GitPoller("/tmp/git.git")
        self.assertEqual(poller.gitbin, "git")<|MERGE_RESOLUTION|>--- conflicted
+++ resolved
@@ -529,22 +529,12 @@
             added = self.master.data.updates.changesAdded
             self.assertEqual(len(added), 2)
 
-<<<<<<< HEAD
             self.assertEqual(added[0]['author'], 'by:4423cdbc')
             self.assertEqual(added[0]['when_timestamp'], 1273258009)
             self.assertEqual(added[0]['comments'], 'hello!')
-            self.assertEqual(added[0]['branch'], 'refs/heads/master')
+            self.assertEqual(added[0]['branch'], 'master')
             self.assertEqual(added[0]['files'], [u'/etc/442'])
             self.assertEqual(added[0]['src'], 'git')
-=======
-            self.assertEqual(self.changes_added[0]['author'], 'by:4423cdbc')
-            self.assertEqual(self.changes_added[0]['when_timestamp'],
-                             epoch2datetime(1273258009))
-            self.assertEqual(self.changes_added[0]['comments'], 'hello!')
-            self.assertEqual(self.changes_added[0]['branch'], 'master')
-            self.assertEqual(self.changes_added[0]['files'], ['/etc/442'])
-            self.assertEqual(self.changes_added[0]['src'], 'git')
->>>>>>> 894bb85c
 
             self.assertEqual(added[1]['author'], 'by:64a5dc2a')
             self.assertEqual(added[1]['when_timestamp'], 1273258009)
@@ -667,14 +657,13 @@
                 '9118f4ab71963d23d02d4bdc54876ac8bf05acf2'
             })
 
-<<<<<<< HEAD
             added = self.master.data.updates.changesAdded
             self.assertEqual(len(added), 3)
 
             self.assertEqual(added[0]['author'], 'by:4423cdbc')
             self.assertEqual(added[0]['when_timestamp'], 1273258009)
             self.assertEqual(added[0]['comments'], 'hello!')
-            self.assertEqual(added[0]['branch'], 'refs/heads/master')
+            self.assertEqual(added[0]['branch'], 'master')
             self.assertEqual(added[0]['files'], ['/etc/442'])
             self.assertEqual(added[0]['src'], 'git')
 
@@ -689,31 +678,6 @@
             self.assertEqual(added[2]['comments'], 'hello!')
             self.assertEqual(added[2]['files'], ['/etc/911'])
             self.assertEqual(added[2]['src'], 'git')
-=======
-            self.assertEqual(len(self.changes_added), 3)
-
-            self.assertEqual(self.changes_added[0]['author'], 'by:4423cdbc')
-            self.assertEqual(self.changes_added[0]['when_timestamp'],
-                             epoch2datetime(1273258009))
-            self.assertEqual(self.changes_added[0]['comments'], 'hello!')
-            self.assertEqual(self.changes_added[0]['branch'], 'master')
-            self.assertEqual(self.changes_added[0]['files'], ['/etc/442'])
-            self.assertEqual(self.changes_added[0]['src'], 'git')
-
-            self.assertEqual(self.changes_added[1]['author'], 'by:64a5dc2a')
-            self.assertEqual(self.changes_added[1]['when_timestamp'],
-                             epoch2datetime(1273258009))
-            self.assertEqual(self.changes_added[1]['comments'], 'hello!')
-            self.assertEqual(self.changes_added[1]['files'], ['/etc/64a'])
-            self.assertEqual(self.changes_added[1]['src'], 'git')
-
-            self.assertEqual(self.changes_added[2]['author'], 'by:9118f4ab')
-            self.assertEqual(self.changes_added[2]['when_timestamp'],
-                             epoch2datetime(1273258009))
-            self.assertEqual(self.changes_added[2]['comments'], 'hello!')
-            self.assertEqual(self.changes_added[2]['files'], ['/etc/911'])
-            self.assertEqual(self.changes_added[2]['src'], 'git')
->>>>>>> 894bb85c
 
         return d
 
@@ -791,22 +755,12 @@
             added = self.master.data.updates.changesAdded
             self.assertEqual(len(added), 2)
 
-<<<<<<< HEAD
             self.assertEqual(added[0]['author'], 'by:4423cdbc')
             self.assertEqual(added[0]['when_timestamp'], 1273258009)
             self.assertEqual(added[0]['comments'], 'hello!')
-            self.assertEqual(added[0]['branch'], 'refs/heads/master')
+            self.assertEqual(added[0]['branch'], 'master')
             self.assertEqual(added[0]['files'], ['/etc/442'])
             self.assertEqual(added[0]['src'], 'git')
-=======
-            self.assertEqual(self.changes_added[0]['author'], 'by:4423cdbc')
-            self.assertEqual(self.changes_added[0]['when_timestamp'],
-                             epoch2datetime(1273258009))
-            self.assertEqual(self.changes_added[0]['comments'], 'hello!')
-            self.assertEqual(self.changes_added[0]['branch'], 'master')
-            self.assertEqual(self.changes_added[0]['files'], ['/etc/442'])
-            self.assertEqual(self.changes_added[0]['src'], 'git')
->>>>>>> 894bb85c
 
             self.assertEqual(added[1]['author'], 'by:64a5dc2a')
             self.assertEqual(added[1]['when_timestamp'], 1273258009)
