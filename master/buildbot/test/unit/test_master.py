--- conflicted
+++ resolved
@@ -258,221 +258,4 @@
         new.db['db_url'] = 'bbbb'
 
         self.assertRaises(config.ConfigErrors, lambda :
-<<<<<<< HEAD
-            self.master.reconfigService(new))
-=======
-                self.master.reconfigService(new))
-
-    def test_reconfigService_start_polling(self):
-        loopingcall = mock.Mock()
-        self.patch(task, 'LoopingCall', lambda fn : loopingcall)
-
-        self.master.config = config.MasterConfig()
-        new = config.MasterConfig()
-        new.db['db_poll_interval'] = 120
-
-        d = self.master.reconfigService(new)
-        @d.addCallback
-        def check(_):
-            loopingcall.start.assert_called_with(120, now=False)
-        return d
-
-    @defer.inlineCallbacks
-    def test_reconfigService_stop_polling(self):
-        db_loop = self.master.db_loop = mock.Mock()
-
-        old = self.master.config = config.MasterConfig()
-        old.db['db_poll_interval'] = 120
-        yield self.master.reconfigService(old)
-
-        new = config.MasterConfig()
-        new.db['db_poll_interval'] = None
-        yield self.master.reconfigService(new)
-
-        db_loop.stop.assert_called()
-        self.assertEqual(self.master.db_loop, None)
-
-
-class Polling(dirs.DirsMixin, misc.PatcherMixin, unittest.TestCase):
-
-    def setUp(self):
-        self.gotten_changes = []
-        self.gotten_buildset_additions = []
-        self.gotten_buildset_completions = []
-        self.gotten_buildrequest_additions = []
-
-
-        basedir = os.path.abspath('basedir')
-
-        # patch out os.uname so that we get a consistent hostname
-        self.patch_os_uname(lambda : [ 0, 'testhost.localdomain' ])
-        self.master_name = "testhost.localdomain:%s" % (basedir,)
-
-        d = self.setUpDirs(basedir)
-        def set_master(_):
-            self.master = master.BuildMaster(basedir)
-
-            self.db = self.master.db = fakedb.FakeDBConnector(self)
-
-            self.master.config.db['db_poll_interval'] = 10
-
-            # overridesubscription callbacks
-            self.master._change_subs = sub = mock.Mock()
-            sub.deliver = self.deliverChange
-            self.master._new_buildset_subs = sub = mock.Mock()
-            sub.deliver = self.deliverBuildsetAddition
-            self.master._complete_buildset_subs = sub = mock.Mock()
-            sub.deliver = self.deliverBuildsetCompletion
-            self.master._new_buildrequest_subs = sub = mock.Mock()
-            sub.deliver = self.deliverBuildRequestAddition
-
-        d.addCallback(set_master)
-        return d
-
-    def tearDown(self):
-        return self.tearDownDirs()
-
-    def deliverChange(self, change):
-        self.gotten_changes.append(change)
-
-    def deliverBuildsetAddition(self, **kwargs):
-        self.gotten_buildset_additions.append(kwargs)
-
-    def deliverBuildsetCompletion(self, bsid, result):
-        self.gotten_buildset_completions.append((bsid, result))
-
-    def deliverBuildRequestAddition(self, notif):
-        self.gotten_buildrequest_additions.append(notif)
-
-    # tests
-
-    def test_pollDatabaseChanges_empty(self):
-        self.db.insertTestData([
-            fakedb.Object(id=22, name=self.master_name,
-                          class_name='buildbot.master.BuildMaster'),
-        ])
-        d = self.master.pollDatabaseChanges()
-        def check(_):
-            self.assertEqual(self.gotten_changes, [])
-            self.assertEqual(self.gotten_buildset_additions, [])
-            self.assertEqual(self.gotten_buildset_completions, [])
-            self.db.state.assertState(22, last_processed_change=0)
-        d.addCallback(check)
-        return d
-
-    def test_pollDatabaseChanges_catchup(self):
-        # with no existing state, it should catch up to the most recent change,
-        # but not process anything
-        self.db.insertTestData([
-            fakedb.Object(id=22, name=self.master_name,
-                          class_name='buildbot.master.BuildMaster'),
-            fakedb.Change(changeid=10),
-            fakedb.Change(changeid=11),
-        ])
-        d = self.master.pollDatabaseChanges()
-        def check(_):
-            self.assertEqual(self.gotten_changes, [])
-            self.assertEqual(self.gotten_buildset_additions, [])
-            self.assertEqual(self.gotten_buildset_completions, [])
-            self.db.state.assertState(22, last_processed_change=11)
-        d.addCallback(check)
-        return d
-
-    def test_pollDatabaseChanges_multiple(self):
-        self.db.insertTestData([
-            fakedb.Object(id=53, name=self.master_name,
-                          class_name='buildbot.master.BuildMaster'),
-            fakedb.ObjectState(objectid=53, name='last_processed_change',
-                               value_json='10'),
-            fakedb.Change(changeid=10),
-            fakedb.Change(changeid=11),
-            fakedb.Change(changeid=12),
-        ])
-        d = self.master.pollDatabaseChanges()
-        def check(_):
-            self.assertEqual([ ch.number for ch in self.gotten_changes],
-                             [ 11, 12 ]) # note 10 was already seen
-            self.assertEqual(self.gotten_buildset_additions, [])
-            self.assertEqual(self.gotten_buildset_completions, [])
-            self.db.state.assertState(53, last_processed_change=12)
-        d.addCallback(check)
-        return d
-
-    def test_pollDatabaseChanges_nothing_new(self):
-        self.db.insertTestData([
-            fakedb.Object(id=53, name='master',
-                          class_name='buildbot.master.BuildMaster'),
-            fakedb.ObjectState(objectid=53, name='last_processed_change',
-                               value_json='10'),
-            fakedb.Change(changeid=10),
-        ])
-        d = self.master.pollDatabaseChanges()
-        def check(_):
-            self.assertEqual(self.gotten_changes, [])
-            self.assertEqual(self.gotten_buildset_additions, [])
-            self.assertEqual(self.gotten_buildset_completions, [])
-            self.db.state.assertState(53, last_processed_change=10)
-        d.addCallback(check)
-        return d
-
-    def test_pollDatabaseBuildRequests_empty(self):
-        d = self.master.pollDatabaseBuildRequests()
-        def check(_):
-            self.assertEqual(self.gotten_buildrequest_additions, [])
-        d.addCallback(check)
-        return d
-
-    def test_pollDatabaseBuildRequests_new(self):
-        self.db.insertTestData([
-            fakedb.SourceStampSet(id=127),
-            fakedb.SourceStamp(id=127, sourcestampsetid=127),
-            fakedb.Buildset(id=99, sourcestampsetid=127),
-            fakedb.BuildRequest(id=19, buildsetid=99, buildername='9teen'),
-            fakedb.BuildRequest(id=20, buildsetid=99, buildername='twenty')
-        ])
-        d = self.master.pollDatabaseBuildRequests()
-        def check(_):
-            self.assertEqual(sorted(self.gotten_buildrequest_additions),
-                    sorted([dict(bsid=99, brid=19, buildername='9teen'),
-                            dict(bsid=99, brid=20, buildername='twenty')]))
-        d.addCallback(check)
-        return d
-
-    def test_pollDatabaseBuildRequests_incremental(self):
-        d = defer.succeed(None)
-        def insert1(_):
-            self.db.insertTestData([
-            fakedb.SourceStampSet(id=127),
-            fakedb.SourceStamp(id=127, sourcestampsetid=127),
-            fakedb.Buildset(id=99, sourcestampsetid=127),
-            fakedb.BuildRequest(id=11, buildsetid=9, buildername='eleventy'),
-            ])
-        d.addCallback(insert1)
-        d.addCallback(lambda _ : self.master.pollDatabaseBuildRequests())
-        def insert2_and_claim(_):
-            self.gotten_buildrequest_additions.append('MARK')
-            self.db.insertTestData([
-                fakedb.BuildRequest(id=20, buildsetid=9,
-                                        buildername='twenty'),
-            ])
-            self.db.buildrequests.fakeClaimBuildRequest(11)
-        d.addCallback(insert2_and_claim)
-        d.addCallback(lambda _ : self.master.pollDatabaseBuildRequests())
-        def unclaim(_):
-            self.gotten_buildrequest_additions.append('MARK')
-            self.db.buildrequests.fakeUnclaimBuildRequest(11)
-            # note that at this point brid 20 is still unclaimed, but we do
-            # not get a new notification about it
-        d.addCallback(unclaim)
-        d.addCallback(lambda _ : self.master.pollDatabaseBuildRequests())
-        def check(_):
-            self.assertEqual(self.gotten_buildrequest_additions, [
-                dict(bsid=9, brid=11, buildername='eleventy'),
-                'MARK',
-                dict(bsid=9, brid=20, buildername='twenty'),
-                'MARK',
-                dict(bsid=9, brid=11, buildername='eleventy'),
-            ])
-        d.addCallback(check)
-        return d
->>>>>>> 16d87bb2
+            self.master.reconfigService(new))