# This file is part of Buildbot.  Buildbot is free software: you can
# redistribute it and/or modify it under the terms of the GNU General Public
# License as published by the Free Software Foundation, version 2.
#
# This program is distributed in the hope that it will be useful, but WITHOUT
# ANY WARRANTY; without even the implied warranty of MERCHANTABILITY or FITNESS
# FOR A PARTICULAR PURPOSE.  See the GNU General Public License for more
# details.
#
# You should have received a copy of the GNU General Public License along with
# this program; if not, write to the Free Software Foundation, Inc., 51
# Franklin Street, Fifth Floor, Boston, MA 02110-1301 USA.
#
# Copyright Buildbot Team Members

try:
    import cStringIO as StringIO
    assert StringIO
except ImportError:
    import StringIO
import re

from twisted.internet import defer
from twisted.internet import error
from twisted.python import components
from twisted.python import failure
from twisted.python import log
from twisted.python import util as twutil
from twisted.python.failure import Failure
from twisted.python.reflect import accumulateClassList
from twisted.web.util import formatFailure
from zope.interface import implements

from buildbot import config
from buildbot import interfaces
from buildbot import util
from buildbot.process import log as plog
from buildbot.process import logobserver
from buildbot.process import properties
from buildbot.process import remotecommand
from buildbot.status import progress
from buildbot.status import results
from buildbot.status.logfile import HEADER
from buildbot.status.logfile import STDERR
from buildbot.status.logfile import STDOUT
from buildbot.status.results import CANCELLED
from buildbot.status.results import EXCEPTION
from buildbot.status.results import FAILURE
from buildbot.status.results import RETRY
from buildbot.status.results import SKIPPED
from buildbot.status.results import SUCCESS
from buildbot.status.results import WARNINGS
from buildbot.status.results import worst_status
from buildbot.util import debounce
from buildbot.util import flatten


class BuildStepFailed(Exception):
    pass


class BuildStepCancelled(Exception):
    # used internally for signalling
    pass

# old import paths for these classes
RemoteCommand = remotecommand.RemoteCommand
LoggedRemoteCommand = remotecommand.LoggedRemoteCommand
RemoteShellCommand = remotecommand.RemoteShellCommand
LogObserver = logobserver.LogObserver
LogLineObserver = logobserver.LogLineObserver
OutputProgressObserver = logobserver.OutputProgressObserver
_hush_pyflakes = [
    RemoteCommand, LoggedRemoteCommand, RemoteShellCommand,
    LogObserver, LogLineObserver, OutputProgressObserver]


class _BuildStepFactory(util.ComparableMixin):

    """
    This is a wrapper to record the arguments passed to as BuildStep subclass.
    We use an instance of this class, rather than a closure mostly to make it
    easier to test that the right factories are getting created.
    """
    compare_attrs = ['factory', 'args', 'kwargs']
    implements(interfaces.IBuildStepFactory)

    def __init__(self, factory, *args, **kwargs):
        self.factory = factory
        self.args = args
        self.kwargs = kwargs

    def buildStep(self):
        try:
            return self.factory(*self.args, **self.kwargs)
        except Exception:
            log.msg("error while creating step, factory=%s, args=%s, kwargs=%s"
                    % (self.factory, self.args, self.kwargs))
            raise


def _maybeUnhandled(fn):
    def wrap(self, *args, **kwargs):
        d = fn(self, *args, **kwargs)
        if self._start_unhandled_deferreds is not None:
            self._start_unhandled_deferreds.append(d)
        return d
    wrap.func_original = fn
    twutil.mergeFunctionMetadata(fn, wrap)
    return wrap


class SyncLogFileWrapper(logobserver.LogObserver):

    # A temporary wrapper around process.log.Log to emulate *synchronous*
    # writes to the logfile by handling the Deferred from each add* operation
    # as part of the step's _start_unhandled_deferreds.  This has to handle
    # the tricky case of adding data to a log *before* addLog has returned!
    # this also adds the read-only methods such as getText

    def __init__(self, step, name, addLogDeferred):
        self.step = step
        self.name = name
        self.delayedOperations = []
        self.asyncLogfile = None
        self.chunks = []
        self.finished = False
        self.finishDeferreds = []

        @addLogDeferred.addCallback
        def gotAsync(log):
            self.asyncLogfile = log
            self._catchup()
            return log

        # run _catchup even if there's an error; it will helpfully generate
        # a whole bunch more!
        @addLogDeferred.addErrback
        def problem(f):
            self._catchup()
            return f

    def _catchup(self):
        if not self.asyncLogfile or not self.delayedOperations:
            return
        op = self.delayedOperations.pop(0)

        try:
            d = defer.maybeDeferred(op)
        except Exception:
            d = defer.fail(failure.Failure())

        @d.addBoth
        def next(x):
            self._catchup()
            return x
        self.step._start_unhandled_deferreds.append(d)

    def _delay(self, op):
        self.delayedOperations.append(op)
        if len(self.delayedOperations) == 1:
            self._catchup()

    def _maybeFinished(self):
        if self.finished and self.finishDeferreds:
            pending = self.finishDeferreds
            self.finishDeferreds = []
            for d in pending:
                d.callback(self)

    # write methods

    def addStdout(self, data):
        self.chunks.append((STDOUT, data))
        self._delay(lambda: self.asyncLogfile.addStdout(data))

    def addStderr(self, data):
        self.chunks.append((STDERR, data))
        self._delay(lambda: self.asyncLogfile.addStderr(data))

    def addHeader(self, data):
        self.chunks.append((HEADER, data))
        self._delay(lambda: self.asyncLogfile.addHeader(data))

    def finish(self):
        self.finished = True
        self._maybeFinished()
        self._delay(lambda: self.asyncLogfile.finish())

    def unwrap(self):
        d = defer.Deferred()
        self._delay(lambda: d.callback(self.asyncLogfile))
        return d

    # read-only methods

    def getName(self):
        return self.name

    def getText(self):
        return "".join(self.getChunks([STDOUT, STDERR], onlyText=True))

    def readlines(self):
        alltext = "".join(self.getChunks([STDOUT], onlyText=True))
        io = StringIO.StringIO(alltext)
        return io.readlines()

    def getChunks(self, channels=[], onlyText=False):
        chunks = self.chunks
        if channels:
            channels = set(channels)
            chunks = ((c, t) for (c, t) in chunks if c in channels)
        if onlyText:
            chunks = (t for (c, t) in chunks)
        return chunks

    def isFinished(self):
        return self.finished

    def waitUntilFinished(self):
        d = defer.Deferred()
        self.finishDefereds.append(d)
        self._maybeFinished()


class BuildStep(results.ResultComputingConfigMixin,
                properties.PropertiesMixin):

    alwaysRun = False
    doStepIf = True
    hideStepIf = False

    # properties set on a build step are, by nature, always runtime properties
    set_runtime_properties = True

    renderables = results.ResultComputingConfigMixin.resultConfig + [
        'alwaysRun',
        'doStepIf',
        'hideStepIf',
    ]

    # 'parms' holds a list of all the parameters we care about, to allow
    # users to instantiate a subclass of BuildStep with a mixture of
    # arguments, some of which are for us, some of which are for the subclass
    # (or a delegate of the subclass, like how ShellCommand delivers many
    # arguments to the RemoteShellCommand that it creates). Such delegating
    # subclasses will use this list to figure out which arguments are meant
    # for us and which should be given to someone else.
    parms = ['name', 'locks',
             'haltOnFailure',
             'flunkOnWarnings',
             'flunkOnFailure',
             'warnOnWarnings',
             'warnOnFailure',
             'alwaysRun',
             'progressMetrics',
             'useProgress',
             'doStepIf',
             'hideStepIf',
             'description',
             'descriptionDone',
             'descriptionSuffix',
             'logEncoding',
             ]

    name = "generic"
    description = None  # set this to a list of short strings to override
    descriptionDone = None  # alternate description when the step is complete
    descriptionSuffix = None  # extra information to append to suffix
    locks = []
    progressMetrics = ()  # 'time' is implicit
    useProgress = True  # set to False if step is really unpredictable
    build = None
    buildslave = None
    step_status = None
    progress = None
    logEncoding = None
    cmd = None
    rendered = False  # true if attributes are rendered

    def __init__(self, **kwargs):
        for p in self.__class__.parms:
            if p in kwargs:
                setattr(self, p, kwargs[p])
                del kwargs[p]
        if kwargs:
            config.error("%s.__init__ got unexpected keyword argument(s) %s"
                         % (self.__class__, kwargs.keys()))
        self._pendingLogObservers = []

        if not isinstance(self.name, str):
            config.error("BuildStep name must be a string: %r" % (self.name,))

        self._acquiringLock = None
        self.stopped = False
        self.master = None
        self.statistics = {}
        self.logs = {}

        self._start_unhandled_deferreds = None

    def __new__(klass, *args, **kwargs):
        self = object.__new__(klass)
        self._factory = _BuildStepFactory(klass, *args, **kwargs)
        return self

    def _describe(self, done=False):
        if self.descriptionDone and done:
            return self.descriptionDone
        elif self.description:
            return self.description
        return [self.name]

    def describe(self, done=False):
        assert(self.rendered)
        desc = self._describe(done)
        if self.descriptionSuffix:
            desc = desc + self.descriptionSuffix
        return desc

    def setBuild(self, build):
        self.build = build
        self.master = self.build.master

    def setBuildSlave(self, buildslave):
        self.buildslave = buildslave

    def setDefaultWorkdir(self, workdir):
        pass

    def addFactoryArguments(self, **kwargs):
        # this is here for backwards compatibility
        pass

    def _getStepFactory(self):
        return self._factory

    def setStepStatus(self, step_status):
        self.step_status = step_status

    def setupProgress(self):
        if self.useProgress:
            # XXX this uses self.name, but the name may change when the
            # step is started..
            sp = progress.StepProgress(self.name, self.progressMetrics)
            self.progress = sp
            self.step_status.setProgress(sp)
            return sp
        return None

    def setProgress(self, metric, value):
        if self.progress:
            self.progress.setProgress(metric, value)

<<<<<<< HEAD
    @defer.inlineCallbacks
    def setStateStrings(self, strings):
        yield self.master.data.updates.setStepStateStrings(self.stepid, map(unicode, strings))
        # call to the status API for now
        self.step_status.old_setText(strings)
        self.step_status.old_setText2(strings)
        defer.returnValue(None)
=======
    def getCurrentSummary(self):
        return u'running'

    def getResultSummary(self):
        return {}

    @debounce.method(wait=1)
    @defer.inlineCallbacks
    def updateSummary(self):
        assert self.isNewStyle(), "updateSummary is a new-style step method"
        if self._step_status.isFinished():
            resultSummary = yield self.getResultSummary()
            stepResult = resultSummary.get('step', u'finished')
            assert isinstance(stepResult, unicode), \
                "step result must be unicode"
            self._step_status.setText([stepResult])
            buildResult = resultSummary.get('build', None)
            assert buildResult is None or isinstance(buildResult, unicode), \
                "build result must be unicode"
            self._step_status.setText2([buildResult] if buildResult else [])
        else:
            stepSummary = yield self.getCurrentSummary()
            assert isinstance(stepSummary, unicode), \
                "step summary must be unicode"
            self._step_status.setText([stepSummary])
>>>>>>> b6d98479

    @defer.inlineCallbacks
    def startStep(self, remote):
        self.remote = remote

        # create and start the step, noting that the name may be altered to
        # ensure uniqueness
        # XXX self.number != self.step_status.number..
        self.stepid, self.number, self.name = yield self.master.data.updates.newStep(
            buildid=self.build.buildid,
            name=util.ascii2unicode(self.name))
        yield self.master.data.updates.startStep(self.stepid)

        # convert all locks into their real form
        self.locks = [(self.build.builder.botmaster.getLockByID(access.lockid), access)
                      for access in self.locks]
        # then narrow SlaveLocks down to the slave that this build is being
        # run on
        self.locks = [(l.getLock(self.build.slavebuilder.slave), la)
                      for l, la in self.locks]

        for l, la in self.locks:
            if l in self.build.locks:
                log.msg("Hey, lock %s is claimed by both a Step (%s) and the"
                        " parent Build (%s)" % (l, self, self.build))
                raise RuntimeError("lock claimed by both Step and Build")

        self.step_status.stepStarted()

        try:
            # set up locks
            yield self.acquireLocks()

            if self.stopped:
                raise BuildStepCancelled

            # set up progress
            if self.progress:
                self.progress.start()

            # check doStepIf
            if isinstance(self.doStepIf, bool):
                doStep = self.doStepIf
            else:
                doStep = yield self.doStepIf(self)

            # render renderables in parallel
            renderables = []
            accumulateClassList(self.__class__, 'renderables', renderables)

            def setRenderable(res, attr):
                setattr(self, attr, res)

            dl = []
            for renderable in renderables:
                d = self.build.render(getattr(self, renderable))
                d.addCallback(setRenderable, renderable)
                dl.append(d)
            yield defer.gatherResults(dl)
            self.rendered = True
            # we describe ourselves only when renderables are interpolated
            yield self.setStateStrings(self.describe(False))

            # run -- or skip -- the step
            if doStep:
                results = yield self.run()
            else:
                yield self.setStateStrings(self.describe(True) + ['skipped'])
                self.step_status.setSkipped(True)
                results = SKIPPED

        except BuildStepCancelled:
            results = CANCELLED

        except BuildStepFailed:
            results = FAILURE
            # fall through to the end

        except error.ConnectionLost:
            self.setStateStrings(
                self.describe(True) + ["exception", "slave", "lost"])
            results = RETRY

        except Exception:
            why = Failure()
            log.err(why, "BuildStep.failed; traceback follows")
            yield self.addLogWithFailure(why)

            yield self.setStateStrings([self.name, "exception"])
            results = EXCEPTION

        if self.stopped and results != RETRY:
            # We handle this specially because we don't care about
            # the return code of an interrupted command; we know
            # that this should just be exception due to interrupt
            # At the same time we must respect RETRY status because it's used
            # to retry interrupted build due to some other issues for example
            # due to slave lost
            if self.rendered:
                descr = self.describe(True)
            else:  # we haven't rendered yet. Don't bother
                descr = []
            if results == CANCELLED:
                yield self.setStateStrings(descr + ["cancelled"])
            else:
                results = EXCEPTION
                yield self.setStateStrings(descr + ["interrupted"])

        if self.progress:
            self.progress.finish()

        self.step_status.stepFinished(results)

        yield self.master.data.updates.finishStep(self.stepid, results)

        hidden = self.hideStepIf
        if callable(hidden):
            try:
                hidden = hidden(results, self)
            except Exception:
                results = EXCEPTION
                hidden = False
        self.step_status.setHidden(hidden)

        self.releaseLocks()

        defer.returnValue(results)

    def acquireLocks(self, res=None):
        self._acquiringLock = None
        if not self.locks:
            return defer.succeed(None)
        if self.stopped:
            return defer.succeed(None)
        log.msg("acquireLocks(step %s, locks %s)" % (self, self.locks))
        for lock, access in self.locks:
            if not lock.isAvailable(self, access):
                self.step_status.setWaitingForLocks(True)
                log.msg("step %s waiting for lock %s" % (self, lock))
                d = lock.waitUntilMaybeAvailable(self, access)
                d.addCallback(self.acquireLocks)
                self._acquiringLock = (lock, access, d)
                return d
        # all locks are available, claim them all
        for lock, access in self.locks:
            lock.claim(self, access)
        self.step_status.setWaitingForLocks(False)
        return defer.succeed(None)

    @defer.inlineCallbacks
    def run(self):
        self._start_deferred = defer.Deferred()
        unhandled = self._start_unhandled_deferreds = []
        try:
            # here's where we set things up for backward compatibility for
            # old-style tests, using monkey patches so that new-style tests
            # aren't bothered by any of this equipment

            # monkey-patch self.step_status.{setText,setText2} back into
            # existence for old steps; when these write to the data API,
            # the monkey patches will stash their deferreds on the unhandled
            # list
            self.step_status.setText = self.step_status.old_setText
            self.step_status.setText2 = self.step_status.old_setText2

            # monkey-patch in support for old statistics functions
            self.step_status.setStatistic = self.setStatistic
            self.step_status.getStatistic = self.getStatistic
            self.step_status.hasStatistic = self.hasStatistic

            # monkey-patch an addLog that returns an write-only, sync log
            self.addLog = self.addLog_oldStyle
            self._logFileWrappers = {}

            # and a getLog that returns a read-only, sync log, captured by
            # LogObservers installed by addLog_oldStyle
            self.getLog = self.getLog_oldStyle

            results = yield self.start()
            if results == SKIPPED:
                yield self.setStateStrings(self.describe(True) + ['skipped'])
                self.step_status.setSkipped(True)
            else:
                results = yield self._start_deferred
        finally:
            self._start_deferred = None
            unhandled = self._start_unhandled_deferreds
            self._start_unhandled_deferreds = None

        # Wait for any possibly-unhandled deferreds.  If any fail, change the
        # result to EXCEPTION and log.
        if unhandled:
            unhandled_results = yield defer.DeferredList(unhandled,
                                                         consumeErrors=True)
            for success, res in unhandled_results:
                if not success:
                    log.err(
                        res, "from an asynchronous method executed in an old-style step")
                    results = EXCEPTION

        defer.returnValue(results)

    def finished(self, results):
        assert self._start_deferred, \
            "finished() can only be called from old steps implementing start()"
        self._start_deferred.callback(results)

    def failed(self, why):
        assert self._start_deferred, \
            "failed() can only be called from old steps implementing start()"
        self._start_deferred.errback(why)

    def isNewStyle(self):
        # **temporary** method until new-style steps are the only supported style
        return self.run.im_func is not BuildStep.run.im_func

    def start(self):
        raise NotImplementedError("your subclass must implement run()")

    def interrupt(self, reason):
        self.stopped = True
        if self._acquiringLock:
            lock, access, d = self._acquiringLock
            lock.stopWaitingUntilAvailable(self, access, d)
            d.callback(None)

    def releaseLocks(self):
        log.msg("releaseLocks(%s): %s" % (self, self.locks))
        for lock, access in self.locks:
            if lock.isOwner(self, access):
                lock.release(self, access)
            else:
                # This should only happen if we've been interrupted
                assert self.stopped

    # utility methods that BuildSteps may find useful

    def slaveVersion(self, command, oldversion=None):
        return self.build.getSlaveCommandVersion(command, oldversion)

    def slaveVersionIsOlderThan(self, command, minversion):
        sv = self.build.getSlaveCommandVersion(command, None)
        if sv is None:
            return True
        if map(int, sv.split(".")) < map(int, minversion.split(".")):
            return True
        return False

    def getSlaveName(self):
        return self.build.getSlaveName()

    def addLog(self, name, type='s', logEncoding=None):
        d = self.master.data.updates.newLog(self.stepid,
                                            util.ascii2unicode(name),
                                            unicode(type))

        @d.addCallback
        def newLog(logid):
            return self._newLog(name, type, logid, logEncoding)
        return d
    addLog_newStyle = addLog

    def addLog_oldStyle(self, name, type='s', logEncoding=None):
        # create a logfile instance that acts like old-style status logfiles
        # begin to create a new-style logfile
        loog_d = self.addLog_newStyle(name, type, logEncoding)
        self._start_unhandled_deferreds.append(loog_d)
        # and wrap the deferred that will eventually fire with that logfile
        # into a write-only logfile instance
        wrapper = SyncLogFileWrapper(self, name, loog_d)
        self._logFileWrappers[name] = wrapper
        return wrapper

    def getLog(self, name):
        return self.logs[name]

    def getLog_oldStyle(self, name):
        return self._logFileWrappers[name]

    @_maybeUnhandled
    @defer.inlineCallbacks
    def addCompleteLog(self, name, text):
        log.msg("addCompleteLog(%s)" % name)
        logid = yield self.master.data.updates.newLog(self.stepid,
                                                      util.ascii2unicode(name), u't')
        l = self._newLog(name, u't', logid)
        yield l.addContent(text)
        yield l.finish()

    @_maybeUnhandled
    @defer.inlineCallbacks
    def addHTMLLog(self, name, html):
        log.msg("addHTMLLog(%s)" % name)
        logid = yield self.master.data.updates.newLog(self.stepid,
                                                      util.ascii2unicode(name), u'h')
        l = self._newLog(name, u'h', logid)
        yield l.addContent(html)
        yield l.finish()

    @defer.inlineCallbacks
    def addLogWithFailure(self, why, logprefix=""):
        # helper for showing exceptions to the users
        try:
            yield self.addCompleteLog(logprefix + "err.text", why.getTraceback())
            yield self.addHTMLLog(logprefix + "err.html", formatFailure(why))
        except Exception:
            print "oups"
            log.err(Failure(), "error while formatting exceptions")

    def addLogWithException(self, why, logprefix=""):
        return self.addLogWithFailure(Failure(why), logprefix)

    def addLogObserver(self, logname, observer):
        assert interfaces.ILogObserver.providedBy(observer)
        observer.setStep(self)
        self._pendingLogObservers.append((logname, observer))
        self._connectPendingLogObservers()

    def _newLog(self, name, type, logid, logEncoding=None):
        if not logEncoding:
            logEncoding = self.logEncoding
        if not logEncoding:
            logEncoding = self.master.config.logEncoding
        log = plog.Log.new(self.master, name, type, logid, logEncoding)
        self.logs[name] = log
        self._connectPendingLogObservers()
        return log

    def _connectPendingLogObservers(self):
        for logname, observer in self._pendingLogObservers[:]:
            if logname in self.logs:
                observer.setLog(self.logs[logname])
                self._pendingLogObservers.remove((logname, observer))

    @_maybeUnhandled
    @defer.inlineCallbacks
    def addURL(self, name, url):
        yield self.master.data.updates.addStepURL(self.stepid, unicode(name), unicode(url))
        self.step_status.addURL(name, url)
        defer.returnValue(None)

    @defer.inlineCallbacks
    def runCommand(self, command):
        self.cmd = command
        command.buildslave = self.buildslave
        try:
            res = yield command.run(self, self.remote, self.build.builder.name)
        finally:
            self.cmd = None
        defer.returnValue(res)

    def hasStatistic(self, name):
        return name in self.statistics

    def getStatistic(self, name, default=None):
        return self.statistics.get(name, default)

    def getStatistics(self):
        return self.statistics.copy()

    def setStatistic(self, name, value):
        self.statistics[name] = value


components.registerAdapter(
    BuildStep._getStepFactory,
    BuildStep, interfaces.IBuildStepFactory)
components.registerAdapter(
    lambda step: interfaces.IProperties(step.build),
    BuildStep, interfaces.IProperties)


class LoggingBuildStep(BuildStep):

    progressMetrics = ('output',)
    logfiles = {}

    parms = BuildStep.parms + ['logfiles', 'lazylogfiles', 'log_eval_func']
    cmd = None

    renderables = ['logfiles', 'lazylogfiles']

    def __init__(self, logfiles={}, lazylogfiles=False, log_eval_func=None,
                 *args, **kwargs):
        BuildStep.__init__(self, *args, **kwargs)

        if logfiles and not isinstance(logfiles, dict):
            config.error(
                "the ShellCommand 'logfiles' parameter must be a dictionary")

        # merge a class-level 'logfiles' attribute with one passed in as an
        # argument
        self.logfiles = self.logfiles.copy()
        self.logfiles.update(logfiles)
        self.lazylogfiles = lazylogfiles
        if log_eval_func and not callable(log_eval_func):
            config.error(
                "the 'log_eval_func' paramater must be a callable")
        self.log_eval_func = log_eval_func
        self.addLogObserver('stdio', OutputProgressObserver("output"))

    def isNewStyle(self):
        # LoggingBuildStep subclasses are never new-style
        return False

    def addLogFile(self, logname, filename):
        self.logfiles[logname] = filename

    def buildCommandKwargs(self):
        kwargs = dict()
        kwargs['logfiles'] = self.logfiles
        return kwargs

    def startCommand(self, cmd, errorMessages=[]):
        log.msg("ShellCommand.startCommand(cmd=%s)" % (cmd,))
        log.msg("  cmd.args = %r" % (cmd.args))
        self.cmd = cmd  # so we can interrupt it
        self.step_status.setText(self.describe(False))

        # stdio is the first log
        self.stdio_log = stdio_log = self.addLog("stdio")
        cmd.useLog(stdio_log, closeWhenFinished=True)
        for em in errorMessages:
            stdio_log.addHeader(em)
            # TODO: consider setting up self.stdio_log earlier, and have the
            # code that passes in errorMessages instead call
            # self.stdio_log.addHeader() directly.

        # there might be other logs
        self.setupLogfiles(cmd, self.logfiles)

        d = self.runCommand(cmd)  # might raise ConnectionLost
        d.addCallback(lambda res: self.commandComplete(cmd))

        # TODO: when the status.LogFile object no longer exists, then this
        # method will a synthetic logfile for old-style steps, and to be called
        # without the `logs` parameter for new-style steps.  Unfortunately,
        # lots of createSummary methods exist, but don't look at the log, so
        # it's difficult to optimize when the synthetic logfile is needed.
        d.addCallback(lambda res: self.createSummary(cmd.logs['stdio']))

        d.addCallback(lambda res: self.evaluateCommand(cmd))  # returns results

        def _gotResults(results):
            self.setStatus(cmd, results)
            return results
        d.addCallback(_gotResults)  # returns results
        d.addCallback(self.finished)
        d.addErrback(self.failed)

    def setupLogfiles(self, cmd, logfiles):
        for logname, remotefilename in logfiles.items():
            if self.lazylogfiles:
                # Ask RemoteCommand to watch a logfile, but only add
                # it when/if we see any data.
                #
                # The dummy default argument local_logname is a work-around for
                # Python name binding; default values are bound by value, but
                # captured variables in the body are bound by name.
                callback = lambda cmd_arg, local_logname=logname: self.addLog(
                    local_logname)
                cmd.useLogDelayed(logname, callback, True)
            else:
                # tell the BuildStepStatus to add a LogFile
                newlog = self.addLog(logname)
                # and tell the RemoteCommand to feed it
                cmd.useLog(newlog, True)

    def interrupt(self, reason):
        # TODO: consider adding an INTERRUPTED or STOPPED status to use
        # instead of FAILURE, might make the text a bit more clear.
        # 'reason' can be a Failure, or text
        BuildStep.interrupt(self, reason)
        if self.step_status.isWaitingForLocks():
            self.addCompleteLog(
                'cancelled while waiting for locks', str(reason))
        else:
            self.addCompleteLog('cancelled', str(reason))

        if self.cmd:
            d = self.cmd.interrupt(reason)
            d.addErrback(log.err, 'while cancelling command')

    def checkDisconnect(self, f):
        # this is now handled by self.failed
        log.msg("WARNING: step %s uses deprecated checkDisconnect method")
        return f

    def commandComplete(self, cmd):
        pass

    def createSummary(self, stdio):
        pass

    def evaluateCommand(self, cmd):
        # NOTE: log_eval_func is undocumented, and will die with LoggingBuildStep/ShellCOmmand
        if self.log_eval_func:
            return self.log_eval_func(cmd, self.step_status)
        return cmd.results()

    def getText(self, cmd, results):
        if results == SUCCESS:
            return self.describe(True)
        elif results == WARNINGS:
            return self.describe(True) + ["warnings"]
        elif results == EXCEPTION:
            return self.describe(True) + ["exception"]
        elif results == CANCELLED:
            return self.describe(True) + ["cancelled"]
        else:
            return self.describe(True) + ["failed"]

    def getText2(self, cmd, results):
        return [self.name]

    def maybeGetText2(self, cmd, results):
        if results == SUCCESS:
            # successful steps do not add anything to the build's text
            pass
        elif results == WARNINGS:
            if (self.flunkOnWarnings or self.warnOnWarnings):
                # we're affecting the overall build, so tell them why
                return self.getText2(cmd, results)
        else:
            if (self.haltOnFailure or self.flunkOnFailure
                    or self.warnOnFailure):
                # we're affecting the overall build, so tell them why
                return self.getText2(cmd, results)
        return []

    def setStatus(self, cmd, results):
        # this is good enough for most steps, but it can be overridden to
        # get more control over the displayed text
        self.step_status.setText(self.getText(cmd, results))
        self.step_status.setText2(self.maybeGetText2(cmd, results))
        return defer.succeed(None)


class CommandMixin(object):

    @defer.inlineCallbacks
    def _runRemoteCommand(self, cmd, abandonOnFailure, args, makeResult=None):
        cmd = remotecommand.RemoteCommand(cmd, args)
        try:
            log = self.getLog('stdio')
        except Exception:
            log = yield self.addLog('stdio')
        cmd.useLog(log, False)
        yield self.runCommand(cmd)
        if abandonOnFailure and cmd.didFail():
            raise BuildStepFailed()
        if makeResult:
            defer.returnValue(makeResult(cmd))
        else:
            defer.returnValue(not cmd.didFail())

    def runRmdir(self, dir, log=None, abandonOnFailure=True):
        return self._runRemoteCommand('rmdir', abandonOnFailure,
                                      {'dir': dir, 'logEnviron': False})

    def pathExists(self, path, log=None):
        return self._runRemoteCommand('stat', False,
                                      {'file': path, 'logEnviron': False})

    def runMkdir(self, dir, log=None, abandonOnFailure=True):
        return self._runRemoteCommand('mkdir', abandonOnFailure,
                                      {'dir': dir, 'logEnviron': False})

    def glob(self, glob):
        return self._runRemoteCommand(
            'glob', True, {'glob': glob, 'logEnviron': False},
            makeResult=lambda cmd: cmd.updates['files'][0])


class ShellMixin(object):

    command = None
    workdir = None
    env = {}
    want_stdout = True
    want_stderr = True
    usePTY = 'slave-config'
    logfiles = {}
    lazylogfiles = {}
    timeout = 1200
    maxTime = None
    logEnviron = True
    interruptSignal = 'KILL'
    sigtermTime = None
    initialStdin = None
    decodeRC = {0: SUCCESS}

    _shellMixinArgs = [
        'command',
        'workdir',
        'env',
        'want_stdout',
        'want_stderr',
        'usePTY',
        'logfiles',
        'lazylogfiles',
        'timeout',
        'maxTime',
        'logEnviron',
        'interruptSignal',
        'sigtermTime',
        'initialStdin',
        'decodeRC',
    ]
    renderables = _shellMixinArgs

    def setupShellMixin(self, constructorArgs, prohibitArgs=[]):
        assert self.isNewStyle(
        ), "ShellMixin is only compatible with new-style steps"
        constructorArgs = constructorArgs.copy()

        def bad(arg):
            config.error("invalid %s argument %s" %
                         (self.__class__.__name__, arg))
        for arg in self._shellMixinArgs:
            if arg not in constructorArgs:
                continue
            if arg in prohibitArgs:
                bad(arg)
            else:
                setattr(self, arg, constructorArgs[arg])
            del constructorArgs[arg]
        for arg in constructorArgs:
            if arg not in BuildStep.parms:
                bad(arg)
                del constructorArgs[arg]
        return constructorArgs

    @defer.inlineCallbacks
    def makeRemoteShellCommand(self, collectStdout=False, collectStderr=False,
                               stdioLogName='stdio',
                               **overrides):
        kwargs = dict([(arg, getattr(self, arg))
                       for arg in self._shellMixinArgs])
        kwargs.update(overrides)
        stdio = None
        if stdioLogName is not None:
            stdio = yield self.addLog(stdioLogName)
        kwargs['command'] = flatten(kwargs['command'], (list, tuple))

        # check for the usePTY flag
        if kwargs['usePTY'] != 'slave-config':
            if self.slaveVersionIsOlderThan("shell", "2.7"):
                if stdio is not None:
                    yield stdio.addHeader(
                        "NOTE: slave does not allow master to override usePTY\n")
                del kwargs['usePTY']

        # check for the interruptSignal flag
        if kwargs["interruptSignal"] and self.slaveVersionIsOlderThan("shell", "2.15"):
            if stdio is not None:
                yield stdio.addHeader(
                    "NOTE: slave does not allow master to specify interruptSignal\n")
            del kwargs['interruptSignal']

        # lazylogfiles are handled below
        del kwargs['lazylogfiles']

        # merge the builder's environment with that supplied here
        builderEnv = self.build.builder.config.env
        kwargs['env'] = yield self.build.render(builderEnv)
        kwargs['env'].update(self.env)
        kwargs['stdioLogName'] = stdioLogName
        # default the workdir appropriately
        if not self.workdir:
            if callable(self.build.workdir):
                kwargs['workdir'] = self.build.workdir(self.build.sources)
            else:
                kwargs['workdir'] = self.build.workdir

        # the rest of the args go to RemoteShellCommand
        cmd = remotecommand.RemoteShellCommand(**kwargs)

        # set up logging
        if stdio is not None:
            cmd.useLog(stdio, False)
        for logname, remotefilename in self.logfiles.items():
            if self.lazylogfiles:
                # it's OK if this does, or does not, return a Deferred
                callback = lambda cmd_arg, logname=logname: self.addLog(
                    logname)
                cmd.useLogDelayed(logname, callback, True)
            else:
                # tell the BuildStepStatus to add a LogFile
                newlog = yield self.addLog(logname)
                # and tell the RemoteCommand to feed it
                cmd.useLog(newlog, False)

        defer.returnValue(cmd)

    def _describe(self, done=False):
        try:
            if done and self.descriptionDone is not None:
                return self.descriptionDone
            if self.description is not None:
                return self.description

            # if self.cmd is set, then use the RemoteCommand's info
            if self.cmd:
                command = self.command.command
            # otherwise, if we were configured with a command, use that
            elif self.command:
                command = self.command
            else:
                return super(ShellMixin, self)._describe(done)

            words = command
            if isinstance(words, (str, unicode)):
                words = words.split()

            try:
                len(words)
            except (AttributeError, TypeError):
                # WithProperties and Property don't have __len__
                # For old-style classes instances AttributeError raised,
                # for new-style classes instances - TypeError.
                return super(ShellMixin, self)._describe(done)

            # flatten any nested lists
            words = flatten(words, (list, tuple))

            # strip instances and other detritus (which can happen if a
            # description is requested before rendering)
            words = [w for w in words if isinstance(w, (str, unicode))]

            if len(words) < 1:
                return super(ShellMixin, self)._describe(done)
            if len(words) == 1:
                return ["'%s'" % words[0]]
            if len(words) == 2:
                return ["'%s" % words[0], "%s'" % words[1]]
            return ["'%s" % words[0], "%s" % words[1], "...'"]

        except Exception:
            log.err(failure.Failure(), "Error describing step")
            return super(ShellMixin, self)._describe(done)

# Parses the logs for a list of regexs. Meant to be invoked like:
# regexes = ((re.compile(...), FAILURE), (re.compile(...), WARNINGS))
# self.addStep(ShellCommand,
#   command=...,
#   ...,
#   log_eval_func=lambda c,s: regex_log_evaluator(c, s, regexs)
# )
# NOTE: log_eval_func is undocumented, and will die with LoggingBuildStep/ShellCOmmand


def regex_log_evaluator(cmd, step_status, regexes):
    worst = cmd.results()
    for err, possible_status in regexes:
        # worst_status returns the worse of the two status' passed to it.
        # we won't be changing "worst" unless possible_status is worse than it,
        # so we don't even need to check the log if that's the case
        if worst_status(worst, possible_status) == possible_status:
            if isinstance(err, (basestring)):
                err = re.compile(".*%s.*" % err, re.DOTALL)
            for l in cmd.logs.values():
                if err.search(l.getText()):
                    worst = possible_status
    return worst

# (WithProperties used to be available in this module)
from buildbot.process.properties import WithProperties
_hush_pyflakes = [WithProperties]
del _hush_pyflakes<|MERGE_RESOLUTION|>--- conflicted
+++ resolved
@@ -296,6 +296,7 @@
         self.master = None
         self.statistics = {}
         self.logs = {}
+        self._running = False
 
         self._start_unhandled_deferreds = None
 
@@ -352,15 +353,6 @@
         if self.progress:
             self.progress.setProgress(metric, value)
 
-<<<<<<< HEAD
-    @defer.inlineCallbacks
-    def setStateStrings(self, strings):
-        yield self.master.data.updates.setStepStateStrings(self.stepid, map(unicode, strings))
-        # call to the status API for now
-        self.step_status.old_setText(strings)
-        self.step_status.old_setText2(strings)
-        defer.returnValue(None)
-=======
     def getCurrentSummary(self):
         return u'running'
 
@@ -370,23 +362,25 @@
     @debounce.method(wait=1)
     @defer.inlineCallbacks
     def updateSummary(self):
-        assert self.isNewStyle(), "updateSummary is a new-style step method"
-        if self._step_status.isFinished():
+        if not self._running:
             resultSummary = yield self.getResultSummary()
             stepResult = resultSummary.get('step', u'finished')
             assert isinstance(stepResult, unicode), \
                 "step result must be unicode"
-            self._step_status.setText([stepResult])
+            yield self.master.data.updates.setStepStateStrings(self.stepid,
+                                                               [stepResult])
             buildResult = resultSummary.get('build', None)
             assert buildResult is None or isinstance(buildResult, unicode), \
                 "build result must be unicode"
-            self._step_status.setText2([buildResult] if buildResult else [])
+            self.step_status.setText([stepResult])
+            self.step_status.setText2([buildResult] if buildResult else [])
         else:
             stepSummary = yield self.getCurrentSummary()
             assert isinstance(stepSummary, unicode), \
                 "step summary must be unicode"
-            self._step_status.setText([stepSummary])
->>>>>>> b6d98479
+            yield self.master.data.updates.setStepStateStrings(self.stepid,
+                                                               [stepSummary])
+            self.step_status.setText([stepSummary])
 
     @defer.inlineCallbacks
     def startStep(self, remote):
@@ -448,13 +442,16 @@
             yield defer.gatherResults(dl)
             self.rendered = True
             # we describe ourselves only when renderables are interpolated
-            yield self.setStateStrings(self.describe(False))
+            self.updateSummary()
 
             # run -- or skip -- the step
             if doStep:
-                results = yield self.run()
+                try:
+                    self._running = True
+                    results = yield self.run()
+                finally:
+                    self._running = False
             else:
-                yield self.setStateStrings(self.describe(True) + ['skipped'])
                 self.step_status.setSkipped(True)
                 results = SKIPPED
 
@@ -466,8 +463,6 @@
             # fall through to the end
 
         except error.ConnectionLost:
-            self.setStateStrings(
-                self.describe(True) + ["exception", "slave", "lost"])
             results = RETRY
 
         except Exception:
@@ -475,7 +470,6 @@
             log.err(why, "BuildStep.failed; traceback follows")
             yield self.addLogWithFailure(why)
 
-            yield self.setStateStrings([self.name, "exception"])
             results = EXCEPTION
 
         if self.stopped and results != RETRY:
@@ -485,15 +479,13 @@
             # At the same time we must respect RETRY status because it's used
             # to retry interrupted build due to some other issues for example
             # due to slave lost
-            if self.rendered:
-                descr = self.describe(True)
-            else:  # we haven't rendered yet. Don't bother
-                descr = []
-            if results == CANCELLED:
-                yield self.setStateStrings(descr + ["cancelled"])
-            else:
+            if results != CANCELLED:
                 results = EXCEPTION
-                yield self.setStateStrings(descr + ["interrupted"])
+
+        # update the summary one last time, make sure that completes,
+        # and then don't update it any more.
+        self.updateSummary()
+        yield self.updateSummary.stop()
 
         if self.progress:
             self.progress.finish()
@@ -567,7 +559,6 @@
 
             results = yield self.start()
             if results == SKIPPED:
-                yield self.setStateStrings(self.describe(True) + ['skipped'])
                 self.step_status.setSkipped(True)
             else:
                 results = yield self._start_deferred
@@ -575,6 +566,7 @@
             self._start_deferred = None
             unhandled = self._start_unhandled_deferreds
             self._start_unhandled_deferreds = None
+            self.updateSummary()
 
         # Wait for any possibly-unhandled deferreds.  If any fail, change the
         # result to EXCEPTION and log.
@@ -693,7 +685,6 @@
             yield self.addCompleteLog(logprefix + "err.text", why.getTraceback())
             yield self.addHTMLLog(logprefix + "err.html", formatFailure(why))
         except Exception:
-            print "oups"
             log.err(Failure(), "error while formatting exceptions")
 
     def addLogWithException(self, why, logprefix=""):
