# This file is part of Buildbot.  Buildbot is free software: you can
# redistribute it and/or modify it under the terms of the GNU General Public
# License as published by the Free Software Foundation, version 2.
#
# This program is distributed in the hope that it will be useful, but WITHOUT
# ANY WARRANTY; without even the implied warranty of MERCHANTABILITY or FITNESS
# FOR A PARTICULAR PURPOSE.  See the GNU General Public License for more
# details.
#
# You should have received a copy of the GNU General Public License along with
# this program; if not, write to the Free Software Foundation, Inc., 51
# Franklin Street, Fifth Floor, Boston, MA 02110-1301 USA.
#
# Copyright Buildbot Team Members

import re

<<<<<<< HEAD
from zope.interface import implements
from twisted.internet import defer, error
from twisted.python import log, components
=======
from twisted.internet import defer
from twisted.internet import error
from twisted.protocols import basic
from twisted.python import components
from twisted.python import log
>>>>>>> bc24699e
from twisted.python.failure import Failure
from twisted.python.reflect import accumulateClassList
from twisted.spread import pb
from twisted.web.util import formatFailure
from zope.interface import implements

from buildbot import config
from buildbot import interfaces
from buildbot import util
from buildbot.process import metrics
from buildbot.process import properties
from buildbot.status import progress
<<<<<<< HEAD
from buildbot.status.results import SUCCESS, WARNINGS, FAILURE, SKIPPED, \
    EXCEPTION, RETRY, CANCELLED, worst_status
from buildbot.process import remotecommand, logobserver, properties
=======
from buildbot.status.results import EXCEPTION
from buildbot.status.results import FAILURE
from buildbot.status.results import RETRY
from buildbot.status.results import SKIPPED
from buildbot.status.results import SUCCESS
from buildbot.status.results import WARNINGS
from buildbot.status.results import worst_status
>>>>>>> bc24699e
from buildbot.util.eventual import eventually


class BuildStepFailed(Exception):
    pass

# old import paths for these classes
RemoteCommand = remotecommand.RemoteCommand
LoggedRemoteCommand = remotecommand.LoggedRemoteCommand
RemoteShellCommand = remotecommand.RemoteShellCommand
LogObserver = logobserver.LogObserver
LogLineObserver = logobserver.LogLineObserver
OutputProgressObserver = logobserver.OutputProgressObserver
_hush_pyflakes = [
    RemoteCommand, LoggedRemoteCommand, RemoteShellCommand,
    LogObserver, LogLineObserver, OutputProgressObserver]


class _BuildStepFactory(util.ComparableMixin):

    """
    This is a wrapper to record the arguments passed to as BuildStep subclass.
    We use an instance of this class, rather than a closure mostly to make it
    easier to test that the right factories are getting created.
    """
    compare_attrs = ['factory', 'args', 'kwargs']
    implements(interfaces.IBuildStepFactory)

    def __init__(self, factory, *args, **kwargs):
        self.factory = factory
        self.args = args
        self.kwargs = kwargs

    def buildStep(self):
        try:
            return self.factory(*self.args, **self.kwargs)
        except:
            log.msg("error while creating step, factory=%s, args=%s, kwargs=%s"
                    % (self.factory, self.args, self.kwargs))
            raise


class BuildStep(object, properties.PropertiesMixin):

    haltOnFailure = False
    flunkOnWarnings = False
    flunkOnFailure = False
    warnOnWarnings = False
    warnOnFailure = False
    alwaysRun = False
    doStepIf = True
    hideStepIf = False

    # properties set on a build step are, by nature, always runtime properties
    set_runtime_properties = True

    renderables = [
        'haltOnFailure',
        'flunkOnWarnings',
        'flunkOnFailure',
        'warnOnWarnings',
        'warnOnFailure',
        'alwaysRun',
        'doStepIf',
        'hideStepIf',
    ]

    # 'parms' holds a list of all the parameters we care about, to allow
    # users to instantiate a subclass of BuildStep with a mixture of
    # arguments, some of which are for us, some of which are for the subclass
    # (or a delegate of the subclass, like how ShellCommand delivers many
    # arguments to the RemoteShellCommand that it creates). Such delegating
    # subclasses will use this list to figure out which arguments are meant
    # for us and which should be given to someone else.
    parms = ['name', 'locks',
             'haltOnFailure',
             'flunkOnWarnings',
             'flunkOnFailure',
             'warnOnWarnings',
             'warnOnFailure',
             'alwaysRun',
             'progressMetrics',
             'useProgress',
             'doStepIf',
             'hideStepIf',
             'description',
             'descriptionDone',
             'descriptionSuffix',
             ]

    name = "generic"
    description = None  # set this to a list of short strings to override
    descriptionDone = None  # alternate description when the step is complete
    descriptionSuffix = None  # extra information to append to suffix
    locks = []
    progressMetrics = ()  # 'time' is implicit
    useProgress = True  # set to False if step is really unpredictable
    build = None
    step_status = None
    progress = None

    def __init__(self, **kwargs):
        for p in self.__class__.parms:
            if p in kwargs:
                setattr(self, p, kwargs[p])
                del kwargs[p]
        if kwargs:
            config.error("%s.__init__ got unexpected keyword argument(s) %s"
                         % (self.__class__, kwargs.keys()))
        self._pendingLogObservers = []

        if not isinstance(self.name, str):
            config.error("BuildStep name must be a string: %r" % (self.name,))

        self._acquiringLock = None
        self.stopped = False

    def __new__(klass, *args, **kwargs):
        self = object.__new__(klass)
        self._factory = _BuildStepFactory(klass, *args, **kwargs)
        return self

    def _describe(self, done=False):
        if self.descriptionDone and done:
            return self.descriptionDone
        elif self.description:
            return self.description
        return [self.name]

    def describe(self, done=False):
        desc = self._describe(done)
        if self.descriptionSuffix:
            desc = desc + self.descriptionSuffix
        return desc

    def setBuild(self, build):
        self.build = build

    def setBuildSlave(self, buildslave):
        self.buildslave = buildslave

    def setDefaultWorkdir(self, workdir):
        pass

    def addFactoryArguments(self, **kwargs):
        # this is here for backwards compatibility
        pass

    def _getStepFactory(self):
        return self._factory

    def setStepStatus(self, step_status):
        self.step_status = step_status

    def setupProgress(self):
        if self.useProgress:
            sp = progress.StepProgress(self.name, self.progressMetrics)
            self.progress = sp
            self.step_status.setProgress(sp)
            return sp
        return None

    def setProgress(self, metric, value):
        if self.progress:
            self.progress.setProgress(metric, value)

    @defer.inlineCallbacks
    def startStep(self, remote):
        self.remote = remote
        self.deferred = defer.Deferred()
        # convert all locks into their real form
        self.locks = [(self.build.builder.botmaster.getLockByID(access.lockid), access)
                      for access in self.locks]
        # then narrow SlaveLocks down to the slave that this build is being
        # run on
        self.locks = [(l.getLock(self.build.slavebuilder.slave), la)
                      for l, la in self.locks]

        for l, la in self.locks:
            if l in self.build.locks:
                log.msg("Hey, lock %s is claimed by both a Step (%s) and the"
                        " parent Build (%s)" % (l, self, self.build))
                raise RuntimeError("lock claimed by both Step and Build")

        # Set the step's text here so that the stepStarted notification sees
        # the correct description
        self.step_status.setText(self.describe(False))
        self.step_status.stepStarted()

        try:
            # set up locks
            yield self.acquireLocks()

            if self.stopped:
                self.finished(CANCELLED)
                defer.returnValue((yield self.deferred))

            # ste up progress
            if self.progress:
                self.progress.start()

            # check doStepIf
            if isinstance(self.doStepIf, bool):
                doStep = self.doStepIf
            else:
                doStep = yield self.doStepIf(self)

            # render renderables in parallel
            renderables = []
            accumulateClassList(self.__class__, 'renderables', renderables)

            def setRenderable(res, attr):
                setattr(self, attr, res)

            dl = []
            for renderable in renderables:
                d = self.build.render(getattr(self, renderable))
                d.addCallback(setRenderable, renderable)
                dl.append(d)
            yield defer.gatherResults(dl)

            try:
                if doStep:
                    result = yield defer.maybeDeferred(self.start)
                    if result == SKIPPED:
                        doStep = False
            except:
                log.msg("BuildStep.startStep exception in .start")
                self.failed(Failure())

            if not doStep:
                self.step_status.setText(self.describe(True) + ['skipped'])
                self.step_status.setSkipped(True)
                # this return value from self.start is a shortcut to finishing
                # the step immediately; we skip calling finished() as
                # subclasses may have overridden that an expect it to be called
                # after start() (bug #837)
                eventually(self._finishFinished, SKIPPED)
        except Exception:
            self.failed(Failure())

        # and finally, wait for self.deferred to get triggered and return its
        # value
        defer.returnValue((yield self.deferred))

    def acquireLocks(self, res=None):
        self._acquiringLock = None
        if not self.locks:
            return defer.succeed(None)
        if self.stopped:
            return defer.succeed(None)
        log.msg("acquireLocks(step %s, locks %s)" % (self, self.locks))
        for lock, access in self.locks:
            if not lock.isAvailable(self, access):
                self.step_status.setWaitingForLocks(True)
                log.msg("step %s waiting for lock %s" % (self, lock))
                d = lock.waitUntilMaybeAvailable(self, access)
                d.addCallback(self.acquireLocks)
                self._acquiringLock = (lock, access, d)
                return d
        # all locks are available, claim them all
        for lock, access in self.locks:
            lock.claim(self, access)
        self.step_status.setWaitingForLocks(False)
        return defer.succeed(None)

    def start(self):
        raise NotImplementedError("your subclass must implement this method")

    def interrupt(self, reason):
        self.stopped = True
        if self._acquiringLock:
            lock, access, d = self._acquiringLock
            lock.stopWaitingUntilAvailable(self, access, d)
            d.callback(None)

    def releaseLocks(self):
        log.msg("releaseLocks(%s): %s" % (self, self.locks))
        for lock, access in self.locks:
            if lock.isOwner(self, access):
                lock.release(self, access)
            else:
                # This should only happen if we've been interrupted
                assert self.stopped

    def finished(self, results):
        if self.stopped and results != RETRY:
            # We handle this specially because we don't care about
            # the return code of an interrupted command; we know
            # that this should just be exception due to interrupt
            # At the same time we must respect RETRY status because it's used
            # to retry interrupted build due to some other issues for example
            # due to slave lost
            if results == CANCELLED:
                self.step_status.setText(self.describe(True) +
                                         ["cancelled"])
                self.step_status.setText2(["cancelled"])
            else:
                # leave RETRY as-is, but change anything else to EXCEPTION
                if results != RETRY:
                    results = EXCEPTION
                self.step_status.setText(self.describe(True) +
                                         ["interrupted"])
                self.step_status.setText2(["interrupted"])

        self._finishFinished(results)

    def _finishFinished(self, results):
        # internal function to indicate that this step is done; this is separated
        # from finished() so that subclasses can override finished()
        if self.progress:
            self.progress.finish()

        try:
            hidden = self._maybeEvaluate(self.hideStepIf, results, self)
        except Exception:
            why = Failure()
            self.addHTMLLog("err.html", formatFailure(why))
            self.addCompleteLog("err.text", why.getTraceback())
            results = EXCEPTION
            hidden = False

        self.step_status.stepFinished(results)
        self.step_status.setHidden(hidden)

        self.releaseLocks()
        self.deferred.callback(results)

    def failed(self, why):
        # This can either be a BuildStepFailed exception/failure, meaning we
        # should call self.finished, or it can be a real exception, which should
        # be recorded as such.
        if why.check(BuildStepFailed):
            self.finished(FAILURE)
            return

        log.err(why, "BuildStep.failed; traceback follows")
        try:
            if self.progress:
                self.progress.finish()
            try:
                self.addCompleteLog("err.text", why.getTraceback())
                self.addHTMLLog("err.html", formatFailure(why))
            except Exception:
                log.err(Failure(), "error while formatting exceptions")

            # could use why.getDetailedTraceback() for more information
            self.step_status.setText([self.name, "exception"])
            self.step_status.setText2([self.name])
            self.step_status.stepFinished(EXCEPTION)

            hidden = self._maybeEvaluate(self.hideStepIf, EXCEPTION, self)
            self.step_status.setHidden(hidden)
        except Exception:
            log.err(Failure(), "exception during failure processing")
            # the progress stuff may still be whacked (the StepStatus may
            # think that it is still running), but the build overall will now
            # finish

        try:
            self.releaseLocks()
        except Exception:
            log.err(Failure(), "exception while releasing locks")

        log.msg("BuildStep.failed now firing callback")
        self.deferred.callback(EXCEPTION)

    # utility methods that BuildSteps may find useful

    def slaveVersion(self, command, oldversion=None):
        return self.build.getSlaveCommandVersion(command, oldversion)

    def slaveVersionIsOlderThan(self, command, minversion):
        sv = self.build.getSlaveCommandVersion(command, None)
        if sv is None:
            return True
        if map(int, sv.split(".")) < map(int, minversion.split(".")):
            return True
        return False

    def getSlaveName(self):
        return self.build.getSlaveName()

    def addLog(self, name):
        loog = self.step_status.addLog(name)
        self._connectPendingLogObservers()
        return loog

    def getLog(self, name):
        for l in self.step_status.getLogs():
            if l.getName() == name:
                return l
        raise KeyError("no log named '%s'" % (name,))

    def addCompleteLog(self, name, text):
        log.msg("addCompleteLog(%s)" % name)
        loog = self.step_status.addLog(name)
        size = loog.chunkSize
        for start in range(0, len(text), size):
            loog.addStdout(text[start:start + size])
        loog.finish()
        self._connectPendingLogObservers()

    def addHTMLLog(self, name, html):
        log.msg("addHTMLLog(%s)" % name)
        self.step_status.addHTMLLog(name, html)
        self._connectPendingLogObservers()

    def addLogObserver(self, logname, observer):
        assert interfaces.ILogObserver.providedBy(observer)
        observer.setStep(self)
        self._pendingLogObservers.append((logname, observer))
        self._connectPendingLogObservers()

    def _connectPendingLogObservers(self):
        if not self._pendingLogObservers:
            return
        if not self.step_status:
            return
        current_logs = {}
        for loog in self.step_status.getLogs():
            current_logs[loog.getName()] = loog
        for logname, observer in self._pendingLogObservers[:]:
            if logname in current_logs:
                observer.setLog(current_logs[logname])
                self._pendingLogObservers.remove((logname, observer))

    def addURL(self, name, url):
        self.step_status.addURL(name, url)

    def runCommand(self, c):
        self.cmd = c
        c.buildslave = self.buildslave
        d = c.run(self, self.remote, self.build.builder.name)
        return d

    @staticmethod
    def _maybeEvaluate(value, *args, **kwargs):
        if callable(value):
            value = value(*args, **kwargs)
        return value

components.registerAdapter(
    BuildStep._getStepFactory,
    BuildStep, interfaces.IBuildStepFactory)
components.registerAdapter(
    lambda step: interfaces.IProperties(step.build),
    BuildStep, interfaces.IProperties)


class LoggingBuildStep(BuildStep):

    progressMetrics = ('output',)
    logfiles = {}

    parms = BuildStep.parms + ['logfiles', 'lazylogfiles', 'log_eval_func']
    cmd = None

    renderables = ['logfiles', 'lazylogfiles']

    def __init__(self, logfiles={}, lazylogfiles=False, log_eval_func=None,
                 *args, **kwargs):
        BuildStep.__init__(self, *args, **kwargs)

        if logfiles and not isinstance(logfiles, dict):
            config.error(
                "the ShellCommand 'logfiles' parameter must be a dictionary")

        # merge a class-level 'logfiles' attribute with one passed in as an
        # argument
        self.logfiles = self.logfiles.copy()
        self.logfiles.update(logfiles)
        self.lazylogfiles = lazylogfiles
        if log_eval_func and not callable(log_eval_func):
            config.error(
                "the 'log_eval_func' paramater must be a callable")
        self.log_eval_func = log_eval_func
        self.addLogObserver('stdio', OutputProgressObserver("output"))

    def addLogFile(self, logname, filename):
        self.logfiles[logname] = filename

    def buildCommandKwargs(self):
        kwargs = dict()
        kwargs['logfiles'] = self.logfiles
        return kwargs

    def startCommand(self, cmd, errorMessages=[]):
        """
        @param cmd: a suitable RemoteCommand which will be launched, with
                    all output being put into our self.stdio_log LogFile
        """
        log.msg("ShellCommand.startCommand(cmd=%s)" % (cmd,))
        log.msg("  cmd.args = %r" % (cmd.args))
        self.cmd = cmd  # so we can interrupt it
        self.step_status.setText(self.describe(False))

        # stdio is the first log
        self.stdio_log = stdio_log = self.addLog("stdio")
        cmd.useLog(stdio_log, True)
        for em in errorMessages:
            stdio_log.addHeader(em)
            # TODO: consider setting up self.stdio_log earlier, and have the
            # code that passes in errorMessages instead call
            # self.stdio_log.addHeader() directly.

        # there might be other logs
        self.setupLogfiles(cmd, self.logfiles)

        d = self.runCommand(cmd)  # might raise ConnectionLost
        d.addCallback(lambda res: self.commandComplete(cmd))
        d.addCallback(lambda res: self.createSummary(cmd.logs['stdio']))
        d.addCallback(lambda res: self.evaluateCommand(cmd))  # returns results

        def _gotResults(results):
            self.setStatus(cmd, results)
            return results
        d.addCallback(_gotResults)  # returns results
        d.addCallbacks(self.finished, self.checkDisconnect)
        d.addErrback(self.failed)

    def setupLogfiles(self, cmd, logfiles):
        for logname, remotefilename in logfiles.items():
            if self.lazylogfiles:
                # Ask RemoteCommand to watch a logfile, but only add
                # it when/if we see any data.
                #
                # The dummy default argument local_logname is a work-around for
                # Python name binding; default values are bound by value, but
                # captured variables in the body are bound by name.
                callback = lambda cmd_arg, local_logname=logname: self.addLog(local_logname)
                cmd.useLogDelayed(logname, callback, True)
            else:
                # tell the BuildStepStatus to add a LogFile
                newlog = self.addLog(logname)
                # and tell the RemoteCommand to feed it
                cmd.useLog(newlog, True)

    def interrupt(self, reason):
        # TODO: consider adding an INTERRUPTED or STOPPED status to use
        # instead of FAILURE, might make the text a bit more clear.
        # 'reason' can be a Failure, or text
        BuildStep.interrupt(self, reason)
        if self.step_status.isWaitingForLocks():
            self.addCompleteLog('cancelled while waiting for locks', str(reason))
        else:
            self.addCompleteLog('cancelled', str(reason))

        if self.cmd:
            d = self.cmd.interrupt(reason)
            d.addErrback(log.err, 'while cancelling command')

    def checkDisconnect(self, f):
        f.trap(error.ConnectionLost)
        self.step_status.setText(self.describe(True) +
                                 ["exception", "slave", "lost"])
        self.step_status.setText2(["exception", "slave", "lost"])
        return self.finished(RETRY)

    def commandComplete(self, cmd):
        pass

    def createSummary(self, stdio):
        pass

    def evaluateCommand(self, cmd):
        if self.log_eval_func:
            return self.log_eval_func(cmd, self.step_status)
        return cmd.results()

    def getText(self, cmd, results):
        if results == SUCCESS:
            return self.describe(True)
        elif results == WARNINGS:
            return self.describe(True) + ["warnings"]
        elif results == EXCEPTION:
            return self.describe(True) + ["exception"]
        elif results == CANCELLED:
            return self.describe(True) + ["cancelled"]
        else:
            return self.describe(True) + ["failed"]

    def getText2(self, cmd, results):
        return [self.name]

    def maybeGetText2(self, cmd, results):
        if results == SUCCESS:
            # successful steps do not add anything to the build's text
            pass
        elif results == WARNINGS:
            if (self.flunkOnWarnings or self.warnOnWarnings):
                # we're affecting the overall build, so tell them why
                return self.getText2(cmd, results)
        else:
            if (self.haltOnFailure or self.flunkOnFailure
                    or self.warnOnFailure):
                # we're affecting the overall build, so tell them why
                return self.getText2(cmd, results)
        return []

    def setStatus(self, cmd, results):
        # this is good enough for most steps, but it can be overridden to
        # get more control over the displayed text
        self.step_status.setText(self.getText(cmd, results))
        self.step_status.setText2(self.maybeGetText2(cmd, results))


# Parses the logs for a list of regexs. Meant to be invoked like:
# regexes = ((re.compile(...), FAILURE), (re.compile(...), WARNINGS))
# self.addStep(ShellCommand,
#   command=...,
#   ...,
#   log_eval_func=lambda c,s: regex_log_evaluator(c, s, regexs)
# )
def regex_log_evaluator(cmd, step_status, regexes):
    worst = cmd.results()
    for err, possible_status in regexes:
        # worst_status returns the worse of the two status' passed to it.
        # we won't be changing "worst" unless possible_status is worse than it,
        # so we don't even need to check the log if that's the case
        if worst_status(worst, possible_status) == possible_status:
            if isinstance(err, (basestring)):
                err = re.compile(".*%s.*" % err, re.DOTALL)
            for l in cmd.logs.values():
                if err.search(l.getText()):
                    worst = possible_status
    return worst

# (WithProperties used to be available in this module)
from buildbot.process.properties import WithProperties
_hush_pyflakes = [WithProperties]
del _hush_pyflakes<|MERGE_RESOLUTION|>--- conflicted
+++ resolved
@@ -15,34 +15,23 @@
 
 import re
 
-<<<<<<< HEAD
-from zope.interface import implements
-from twisted.internet import defer, error
-from twisted.python import log, components
-=======
 from twisted.internet import defer
 from twisted.internet import error
-from twisted.protocols import basic
 from twisted.python import components
 from twisted.python import log
->>>>>>> bc24699e
 from twisted.python.failure import Failure
 from twisted.python.reflect import accumulateClassList
-from twisted.spread import pb
 from twisted.web.util import formatFailure
 from zope.interface import implements
 
 from buildbot import config
 from buildbot import interfaces
 from buildbot import util
-from buildbot.process import metrics
+from buildbot.process import logobserver
 from buildbot.process import properties
+from buildbot.process import remotecommand
 from buildbot.status import progress
-<<<<<<< HEAD
-from buildbot.status.results import SUCCESS, WARNINGS, FAILURE, SKIPPED, \
-    EXCEPTION, RETRY, CANCELLED, worst_status
-from buildbot.process import remotecommand, logobserver, properties
-=======
+from buildbot.status.results import CANCELLED
 from buildbot.status.results import EXCEPTION
 from buildbot.status.results import FAILURE
 from buildbot.status.results import RETRY
@@ -50,7 +39,6 @@
 from buildbot.status.results import SUCCESS
 from buildbot.status.results import WARNINGS
 from buildbot.status.results import worst_status
->>>>>>> bc24699e
 from buildbot.util.eventual import eventually
 
 
