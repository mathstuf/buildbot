--- conflicted
+++ resolved
@@ -435,6 +435,10 @@
             results = FAILURE
             # fall through to the end
 
+        except error.ConnectionLost:
+            self.setStateStrings(self.describe(True) + ["exception", "slave", "lost"])
+            results = RETRY
+
         except Exception:
             why = Failure()
             log.err(why, "BuildStep.failed; traceback follows")
@@ -589,92 +593,6 @@
                 # This should only happen if we've been interrupted
                 assert self.stopped
 
-<<<<<<< HEAD
-=======
-    def finished(self, results):
-        if self.stopped and results != RETRY:
-            # We handle this specially because we don't care about
-            # the return code of an interrupted command; we know
-            # that this should just be exception due to interrupt
-            # At the same time we must respect RETRY status because it's used
-            # to retry interrupted build due to some other issues for example
-            # due to slave lost
-            if results != RETRY:
-                results = EXCEPTION
-            self.step_status.setText(self.describe(True) +
-                                     ["interrupted"])
-            self.step_status.setText2(["interrupted"])
-        self._finishFinished(results)
-
-    def _finishFinished(self, results):
-        # internal function to indicate that this step is done; this is separated
-        # from finished() so that subclasses can override finished()
-        if self.progress:
-            self.progress.finish()
-
-        try:
-            hidden = self._maybeEvaluate(self.hideStepIf, results, self)
-        except Exception:
-            why = Failure()
-            self.addHTMLLog("err.html", formatFailure(why))
-            self.addCompleteLog("err.text", why.getTraceback())
-            results = EXCEPTION
-            hidden = False
-
-        self.step_status.stepFinished(results)
-        self.step_status.setHidden(hidden)
-
-        self.releaseLocks()
-        self.deferred.callback(results)
-
-    def failed(self, why):
-        # This can either be a BuildStepFailed exception/failure, meaning we
-        # should call self.finished, or it can be a real exception, which should
-        # be recorded as such.
-        if why.check(BuildStepFailed):
-            self.finished(FAILURE)
-            return
-        # However, in the case of losing the connection to a slave, we want to
-        # finish with a RETRY.
-        if why.check(error.ConnectionLost):
-            self.step_status.setText(self.describe(True) +
-                                     ["exception", "slave", "lost"])
-            self.step_status.setText2(["exception", "slave", "lost"])
-            self.finished(RETRY)
-            return
-
-        log.err(why, "BuildStep.failed; traceback follows")
-        try:
-            if self.progress:
-                self.progress.finish()
-            try:
-                self.addCompleteLog("err.text", why.getTraceback())
-                self.addHTMLLog("err.html", formatFailure(why))
-            except Exception:
-                log.err(Failure(), "error while formatting exceptions")
-
-            # could use why.getDetailedTraceback() for more information
-            self.step_status.setText([self.name, "exception"])
-            self.step_status.setText2([self.name])
-            self.step_status.stepFinished(EXCEPTION)
-
-            hidden = self._maybeEvaluate(self.hideStepIf, EXCEPTION, self)
-            self.step_status.setHidden(hidden)
-        except Exception:
-            log.err(Failure(), "exception during failure processing")
-            # the progress stuff may still be whacked (the StepStatus may
-            # think that it is still running), but the build overall will now
-            # finish
-
-        try:
-            self.releaseLocks()
-        except Exception:
-            log.err(Failure(), "exception while releasing locks")
-
-        log.msg("BuildStep.failed now firing callback")
-        self.deferred.callback(EXCEPTION)
-
->>>>>>> d58abf0a
     # utility methods that BuildSteps may find useful
 
     def slaveVersion(self, command, oldversion=None):
