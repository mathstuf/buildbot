--- conflicted
+++ resolved
@@ -92,41 +92,12 @@
             if s.isFinished():
                 step['css_class'] = css_classes[s.getResults()[0]]
             elif s.isStarted():
-<<<<<<< HEAD
                 step['css_class'] = "running"
 
             step['link'] = req.childLink("steps/%s" % urllib.quote(s.getName()))
             step['text'] = " ".join(s.getText())
-=======
-                css_class = "running"
-            else:
-                css_class = ""
-            data += (' <li><span class="%s"><a href=\"%s\">%s</a> [%s] [%d seconds]</span>\n'
-                     % (css_class, 
-                        req.childLink("steps/%s" % urllib.quote(name)),
-                        name,
-                        " ".join(s.getText()),
-                        time_to_run))
-			data += "  <ol>\n"
-            if s.getLogs():
-                for logfile in s.getLogs():
-                    logname = logfile.getName()
-                    logurl = req.childLink("steps/%s/logs/%s" %
-                                           (urllib.quote(name),
-                                            urllib.quote(logname)))
-                    data += ("   <li><a href=\"%s\">%s</a></li>\n" %
-                             (logurl, logfile.getName()))
-            if s.getURLs():
-                for url in s.getURLs().items():
-                    logname = url[0]
-                    logurl = url[1]
-                    data += ('   <li><a href="%s">%s</a></li>\n' %
-                             (logurl, html.escape(logname)))
-			data += "</ol>\n"
-			data += " </li>\n"
-
-        data += "</ol>\n"
->>>>>>> 15bd8077
+
+            step['urls'] = map(lambda x:dict(url=x[0],logname=x[1]), s.getURLs().items())
 
             step['logs']= []
             for l in s.getLogs():
